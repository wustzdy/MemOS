--- conflicted
+++ resolved
@@ -187,11 +187,7 @@
     },
     "handlers": {
         "console": {
-<<<<<<< HEAD
-            "level": "WARNING",
-=======
             "level": selected_log_level,
->>>>>>> 5d9ae4ef
             "class": "logging.StreamHandler",
             "stream": stdout,
             "formatter": "no_datetime",
