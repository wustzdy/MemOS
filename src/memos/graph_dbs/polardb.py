import json
import time
import random
from datetime import datetime
from typing import Any, Literal

import numpy as np


from memos.configs.graph_db import PolarDBGraphDBConfig
from memos.dependency import require_python_package
from memos.graph_dbs.base import BaseGraphDB
from memos.log import get_logger
from memos.utils import timed

logger = get_logger(__name__)

# Graph database configuration
GRAPH_NAME = 'test_memos_graph'


def _compose_node(item: dict[str, Any]) -> tuple[str, str, dict[str, Any]]:
    node_id = item["id"]
    memory = item["memory"]
    metadata = item.get("metadata", {})
    return node_id, memory, metadata


def _prepare_node_metadata(metadata: dict[str, Any]) -> dict[str, Any]:
    """
    Ensure metadata has proper datetime fields and normalized types.

    - Fill `created_at` and `updated_at` if missing (in ISO 8601 format).
    - Convert embedding to list of float if present.
    """
    now = datetime.utcnow().isoformat()

    # Fill timestamps if missing
    metadata.setdefault("created_at", now)
    metadata.setdefault("updated_at", now)

    # Normalize embedding type
    embedding = metadata.get("embedding")
    if embedding and isinstance(embedding, list):
        metadata["embedding"] = [float(x) for x in embedding]

    return metadata


def generate_vector(dim=1024, low=-0.2, high=0.2):
    """Generate a random vector for testing purposes."""
    return [round(random.uniform(low, high), 6) for _ in range(dim)]


def find_embedding(metadata):
    def find_embedding(item):
        """Find an embedding vector within nested structures"""
        for key in ["embedding", "embedding_1024", "embedding_3072", "embedding_768"]:
            if key in item and isinstance(item[key], list):
                return item[key]
            if "metadata" in item and key in item["metadata"]:
                return item["metadata"][key]
            if "properties" in item and key in item["properties"]:
                return item["properties"][key]
        return None


def detect_embedding_field(embedding_list):
    if not embedding_list:
        return None
    dim = len(embedding_list)
    if dim == 1024:
        return "embedding"
    else:
        print(f"⚠️ Unknown embedding dimension {dim}, skipping this vector")
        return None
def convert_to_vector(embedding_list):
    if not embedding_list:
        return None
    if isinstance(embedding_list, np.ndarray):
        embedding_list = embedding_list.tolist()
    return "[" + ",".join(str(float(x)) for x in embedding_list) + "]"

def clean_properties(props):
    """Remove vector fields"""
    vector_keys = {"embedding", "embedding_1024", "embedding_3072", "embedding_768"}
    if not isinstance(props, dict):
        return {}
    return {k: v for k, v in props.items() if k not in vector_keys}


class PolarDBGraphDB(BaseGraphDB):
    """PolarDB-based implementation using Apache AGE graph database extension."""

    @require_python_package(
        import_name="psycopg2",
        install_command="pip install psycopg2-binary",
        install_link="https://pypi.org/project/psycopg2-binary/",
    )
    def __init__(self, config: PolarDBGraphDBConfig):
        """PolarDB-based implementation using Apache AGE.

        Tenant Modes:
        - use_multi_db = True:
            Dedicated Database Mode (Multi-Database Multi-Tenant).
            Each tenant or logical scope uses a separate PolarDB database.
            `db_name` is the specific tenant database.
            `user_name` can be None (optional).

        - use_multi_db = False:
            Shared Database Multi-Tenant Mode.
            All tenants share a single PolarDB database.
            `db_name` is the shared database.
            `user_name` is required to isolate each tenant's data at the node level.
            All node queries will enforce `user_name` in WHERE conditions and store it in metadata,
            but it will be removed automatically before returning to external consumers.
        """
        import psycopg2

        self.config = config

        # Handle both dict and object config
        if isinstance(config, dict):
            self.db_name = config.get("db_name")
            self.user_name = config.get("user_name")
            host = config.get("host")
            port = config.get("port")
            user = config.get("user")
            password = config.get("password")
        else:
            self.db_name = config.db_name
            self.user_name = config.user_name
            host = config.host
            port = config.port
            user = config.user
            password = config.password

        # Create connection
        self.connection = psycopg2.connect(
            host=host,
            port=port,
            user=user,
            password=password,
            dbname=self.db_name
        )
        self.connection.autocommit = True

<<<<<<< HEAD
=======
        """
        # Handle auto_create
        # auto_create = config.get("auto_create", False) if isinstance(config, dict) else config.auto_create
        # if auto_create:
        #     self._ensure_database_exists()

        # Create graph and tables
        # self.create_graph()
        # self.create_edge()
        # self._create_graph()

        # Handle embedding_dimension
        # embedding_dim = config.get("embedding_dimension", 1024) if isinstance(config,dict) else config.embedding_dimension
        # self.create_index(dimensions=embedding_dim)
        """

>>>>>>> f0059392
    def _get_config_value(self, key: str, default=None):
        """Safely get config value from either dict or object."""
        if isinstance(self.config, dict):
            return self.config.get(key, default)
        else:
            return getattr(self.config, key, default)

    def _ensure_database_exists(self):
        """Create database if it doesn't exist."""
        try:
            # For PostgreSQL/PolarDB, we need to connect to a default database first
            # This is a simplified implementation - in production you might want to handle this differently
            logger.info(f"Using database '{self.db_name}'")
        except Exception as e:
            logger.error(f"Failed to access database '{self.db_name}': {e}")
            raise

    @timed
    def _create_graph(self):
        """Create PostgreSQL schema and table for graph storage."""
        try:
            with self.connection.cursor() as cursor:
                # Create schema if it doesn't exist
                cursor.execute(f'CREATE SCHEMA IF NOT EXISTS "{self.db_name}_graph";')
                logger.info(f"Schema '{self.db_name}_graph' ensured.")

                # Create Memory table if it doesn't exist
                cursor.execute(f"""
                    CREATE TABLE IF NOT EXISTS "{self.db_name}_graph"."Memory" (
                        id TEXT PRIMARY KEY,
                        properties JSONB NOT NULL,
                        created_at TIMESTAMP DEFAULT CURRENT_TIMESTAMP,
                        updated_at TIMESTAMP DEFAULT CURRENT_TIMESTAMP
                    );
                """)
                logger.info(f"Memory table created in schema '{self.db_name}_graph'.")

                # Add embedding column if it doesn't exist (using JSONB for compatibility)
                try:
                    cursor.execute(f"""
                        ALTER TABLE "{self.db_name}_graph"."Memory" 
                        ADD COLUMN IF NOT EXISTS embedding JSONB;
                    """)
                    logger.info(f"Embedding column added to Memory table.")
                except Exception as e:
                    logger.warning(f"Failed to add embedding column: {e}")

                # Create indexes
                cursor.execute(f"""
                    CREATE INDEX IF NOT EXISTS idx_memory_properties 
                    ON "{self.db_name}_graph"."Memory" USING GIN (properties);
                """)

                # Create vector index for embedding field
                try:
                    cursor.execute(f"""
                        CREATE INDEX IF NOT EXISTS idx_memory_embedding 
                        ON "{self.db_name}_graph"."Memory" USING ivfflat (embedding vector_cosine_ops)
                        WITH (lists = 100);
                    """)
                    logger.info(f"Vector index created for Memory table.")
                except Exception as e:
                    logger.warning(f"Vector index creation failed (might not be supported): {e}")

                logger.info(f"Indexes created for Memory table.")

        except Exception as e:
            logger.error(f"Failed to create graph schema: {e}")
            raise e

    def create_index(
            self,
            label: str = "Memory",
            vector_property: str = "embedding",
            dimensions: int = 1024,
            index_name: str = "memory_vector_index",
    ) -> None:
        """
        Create indexes for embedding and other fields.
        Note: This creates PostgreSQL indexes on the underlying tables.
        """
        try:
            with self.connection.cursor() as cursor:
                # Create indexes on the underlying PostgreSQL tables
                # Apache AGE stores data in regular PostgreSQL tables
                cursor.execute(f"""
                    CREATE INDEX IF NOT EXISTS idx_memory_properties 
                    ON "{self.db_name}_graph"."Memory" USING GIN (properties);
                """)

                # Try to create vector index, but don't fail if it doesn't work
                try:
                    cursor.execute(f"""
                        CREATE INDEX IF NOT EXISTS idx_memory_embedding 
                        ON "{self.db_name}_graph"."Memory" USING ivfflat (embedding vector_cosine_ops);
                    """)
                except Exception as ve:
                    logger.warning(f"Vector index creation failed (might not be supported): {ve}")

                logger.debug(f"Indexes created successfully.")
        except Exception as e:
            logger.warning(f"Failed to create indexes: {e}")

    def get_memory_count(self, memory_type: str, user_name: str | None = None) -> int:
        """Get count of memory nodes by type."""
        user_name = user_name if user_name else self._get_config_value("user_name")
        query = f"""
            SELECT COUNT(*) 
            FROM "{self.db_name}_graph"."Memory" 
            WHERE ag_catalog.agtype_access_operator(properties, '"memory_type"'::agtype) = %s::agtype
        """
        query += "\nAND ag_catalog.agtype_access_operator(properties, '\"user_name\"'::agtype) = %s::agtype"
        params = [f'"{memory_type}"', f'"{user_name}"']

        print(f"[get_memory_count] Query: {query}, Params: {params}")

        try:
            with self.connection.cursor() as cursor:
                cursor.execute(query, params)
                result = cursor.fetchone()
                return result[0] if result else 0
        except Exception as e:
            logger.error(f"[get_memory_count] Failed: {e}")
            return -1

    @timed
    def node_not_exist(self, scope: str, user_name: str | None = None) -> int:
        """Check if a node with given scope exists."""
        user_name = user_name if user_name else self._get_config_value("user_name")
        query = f"""
            SELECT id 
            FROM "{self.db_name}_graph"."Memory" 
            WHERE ag_catalog.agtype_access_operator(properties, '"memory_type"'::agtype) = %s::agtype
        """
        query += "\nAND ag_catalog.agtype_access_operator(properties, '\"user_name\"'::agtype) = %s::agtype"
        query += "\nLIMIT 1"
        params = [f'"{scope}"', f'"{user_name}"']

        print(f"[node_not_exist] Query: {query}, Params: {params}")

        try:
            with self.connection.cursor() as cursor:
                cursor.execute(query, params)
                result = cursor.fetchone()
                print(f"[node_not_exist] Query result: {result}")
                return 1 if result else 0
        except Exception as e:
            logger.error(f"[node_not_exist] Query failed: {e}", exc_info=True)
            raise

    @timed
    def remove_oldest_memory(self, memory_type: str, keep_latest: int, user_name: str | None = None) -> None:
        """
        Remove all WorkingMemory nodes except the latest `keep_latest` entries.

        Args:
            memory_type (str): Memory type (e.g., 'WorkingMemory', 'LongTermMemory').
            keep_latest (int): Number of latest WorkingMemory entries to keep.
            user_name (str, optional): User name for filtering in non-multi-db mode
        """
        user_name = user_name if user_name else self._get_config_value("user_name")
        
        # Use actual OFFSET logic, consistent with nebular.py
        # First find IDs to delete, then delete them
        select_query = f"""
            SELECT id FROM "{self.db_name}_graph"."Memory" 
            WHERE ag_catalog.agtype_access_operator(properties, '"memory_type"'::agtype) = %s::agtype
            AND ag_catalog.agtype_access_operator(properties, '"user_name"'::agtype) = %s::agtype
            ORDER BY ag_catalog.agtype_access_operator(properties, '"updated_at"'::agtype) DESC 
            OFFSET %s
        """
        select_params = [f'"{memory_type}"', f'"{user_name}"', keep_latest]
        print(f"[remove_oldest_memory] Select query: {select_query}")
        print(f"[remove_oldest_memory] Select params: {select_params}")
        
        try:
            with self.connection.cursor() as cursor:
                # Execute query to get IDs to delete
                cursor.execute(select_query, select_params)
                ids_to_delete = [row[0] for row in cursor.fetchall()]

                if not ids_to_delete:
                    logger.info(f"No {memory_type} memories to remove for user {user_name}")
                    return

                # Build delete query
                placeholders = ','.join(['%s'] * len(ids_to_delete))
                delete_query = f"""
                    DELETE FROM "{self.db_name}_graph"."Memory"
                    WHERE id IN ({placeholders})
                """
                delete_params = ids_to_delete

                # Execute deletion
                cursor.execute(delete_query, delete_params)
                deleted_count = cursor.rowcount
                logger.info(f"Removed {deleted_count} oldest {memory_type} memories, keeping {keep_latest} latest for user {user_name}")
        except Exception as e:
            logger.error(f"[remove_oldest_memory] Failed: {e}", exc_info=True)
            raise

    @timed
    def update_node(self, id: str, fields: dict[str, Any], user_name: str | None = None) -> None:
        """
        Update node fields in PolarDB, auto-converting `created_at` and `updated_at` to datetime type if present.
        """
        if not fields:
            return

        user_name = user_name if user_name else self.config.user_name

        # Get the current node
        current_node = self.get_node(id, user_name=user_name)
        if not current_node:
            return

        # Update properties but keep original id and memory fields
        properties = current_node["metadata"].copy()
        original_id = properties.get("id", id)  # Preserve original ID
        original_memory = current_node.get("memory", "")  # Preserve original memory
        
        # If fields include memory, use it; otherwise keep original memory
        if "memory" in fields:
            original_memory = fields.pop("memory")
        
        properties.update(fields)
        properties["id"] = original_id  # Ensure ID is not overwritten
        properties["memory"] = original_memory  # Ensure memory is not overwritten

        # Handle embedding field
        embedding_vector = None
        if "embedding" in fields:
            embedding_vector = fields.pop("embedding")
            if not isinstance(embedding_vector, list):
                embedding_vector = None

        # Build update query
        if embedding_vector is not None:
            query = f"""
                UPDATE "{self.db_name}_graph"."Memory" 
                SET properties = %s, embedding = %s
                WHERE ag_catalog.agtype_access_operator(properties, '"id"'::agtype) = %s::agtype
            """
            params = [json.dumps(properties), json.dumps(embedding_vector), f'"{id}"']
        else:
            query = f"""
                UPDATE "{self.db_name}_graph"."Memory" 
                SET properties = %s
                WHERE ag_catalog.agtype_access_operator(properties, '"id"'::agtype) = %s::agtype
            """
            params = [json.dumps(properties), f'"{id}"']

        # Only add user filter when user_name is provided
        if user_name is not None:
            query += "\nAND ag_catalog.agtype_access_operator(properties, '\"user_name\"'::agtype) = %s::agtype"
            params.append(f'"{user_name}"')

        print(f"[update_node] query: {query}, params: {params}")
        try:
            with self.connection.cursor() as cursor:
                cursor.execute(query, params)
        except Exception as e:
            logger.error(f"[update_node] Failed to update node '{id}': {e}", exc_info=True)
            raise

    @timed
    def delete_node(self, id: str, user_name: str | None = None) -> None:
        """
        Delete a node from the graph.
        Args:
            id: Node identifier to delete.
            user_name (str, optional): User name for filtering in non-multi-db mode
        """
        query = f"""
            DELETE FROM "{self.db_name}_graph"."Memory" 
            WHERE ag_catalog.agtype_access_operator(properties, '"id"'::agtype) = %s::agtype
        """
        params = [f'"{id}"']

        # Only add user filter when user_name is provided
        if user_name is not None:
            query += "\nAND ag_catalog.agtype_access_operator(properties, '\"user_name\"'::agtype) = %s::agtype"
            params.append(f'"{user_name}"')

        print(f"[delete_node] query: {query}, params: {params}")
        try:
            with self.connection.cursor() as cursor:
                cursor.execute(query, params)
        except Exception as e:
            logger.error(f"[delete_node] Failed to delete node '{id}': {e}", exc_info=True)
            raise

    @timed
    def create_extension(self):
        extensions = [
            ("polar_age", "Graph engine"),
            ("vector", "Vector engine")
        ]
        try:
            with self.connection.cursor() as cursor:
                # Ensure in the correct database context
                cursor.execute(f"SELECT current_database();")
                current_db = cursor.fetchone()[0]
                print(f"Current database context: {current_db}")
                
                for ext_name, ext_desc in extensions:
                    try:
                        cursor.execute(f"create extension if not exists {ext_name};")
                        print(f"✅ Extension '{ext_name}' ({ext_desc}) ensured.")
                    except Exception as e:
                        if "already exists" in str(e):
                            print(f"ℹ️ Extension '{ext_name}' ({ext_desc}) already exists.")
                        else:
                            print(f"⚠️ Failed to create extension '{ext_name}' ({ext_desc}): {e}")
                            logger.error(f"Failed to create extension '{ext_name}': {e}", exc_info=True)
        except Exception as e:
            print(f"⚠️ Failed to access database context: {e}")
            logger.error(f"Failed to access database context: {e}", exc_info=True)

    @timed
    def create_graph(self):
        try:
            with self.connection.cursor() as cursor:
                cursor.execute(f"""
                    SELECT COUNT(*) FROM ag_catalog.ag_graph 
                    WHERE name = '{self.db_name}_graph';
                """)
                graph_exists = cursor.fetchone()[0] > 0
                
                if graph_exists:
                    print(f"ℹ️ Graph '{self.db_name}_graph' already exists.")
                else:
                    cursor.execute(f"select create_graph('{self.db_name}_graph');")
                    print(f"✅ Graph database '{self.db_name}_graph' created.")
        except Exception as e:
            print(f"⚠️ Failed to create graph '{self.db_name}_graph': {e}")
            logger.error(f"Failed to create graph '{self.db_name}_graph': {e}", exc_info=True)

    @timed
    def create_edge(self):
        """Create all valid edge types if they do not exist"""
        VALID_REL_TYPES = {
            "AGGREGATE_TO",
            "FOLLOWS",
            "INFERS",
            "MERGED_TO",
            "RELATE_TO",
            "PARENT"
        }
        
        for label_name in VALID_REL_TYPES:
            print(f"🪶 Creating elabel: {label_name}")
            try:
                with self.connection.cursor() as cursor:
                    cursor.execute(f"select create_elabel('{self.db_name}_graph', '{label_name}');")
                    print(f"✅ Successfully created elabel: {label_name}")
            except Exception as e:
                if "already exists" in str(e):
                    print(f"ℹ️ Label '{label_name}' already exists, skipping.")
                else:
                    print(f"⚠️ Failed to create label {label_name}: {e}")
                    logger.error(f"Failed to create elabel '{label_name}': {e}", exc_info=True)

    @timed
    def add_edge(self, source_id: str, target_id: str, type: str, user_name: str | None = None) -> None:
        if not source_id or not target_id:
            raise ValueError("[add_edge] source_id and target_id must be provided")

        source_exists = self.get_node(source_id) is not None
        target_exists = self.get_node(target_id) is not None

        if not source_exists or not target_exists:
            raise ValueError("[add_edge] source_id and target_id must be provided")

        properties = {}
        if user_name is not None:
            properties["user_name"] = user_name
        query = f"""
            INSERT INTO {self.db_name}_graph."{type}"(id, start_id, end_id, properties)
            SELECT
                ag_catalog._next_graph_id('{self.db_name}_graph'::name, '{type}'),
                ag_catalog._make_graph_id('{self.db_name}_graph'::name, 'Memory'::name, '{source_id}'::text::cstring),
                ag_catalog._make_graph_id('{self.db_name}_graph'::name, 'Memory'::name, '{target_id}'::text::cstring),
                jsonb_build_object('user_name', '{user_name}')::text::agtype
            WHERE NOT EXISTS (
                SELECT 1 FROM {self.db_name}_graph."{type}"
                WHERE start_id = ag_catalog._make_graph_id('{self.db_name}_graph'::name, 'Memory'::name, '{source_id}'::text::cstring)
                  AND end_id   = ag_catalog._make_graph_id('{self.db_name}_graph'::name, 'Memory'::name, '{target_id}'::text::cstring)
            );
        """
        print(f"Executing add_edge: {query}")

        try:
            with self.connection.cursor() as cursor:
                cursor.execute(query, (source_id, target_id, type, json.dumps(properties)))
                logger.info(f"Edge created: {source_id} -[{type}]-> {target_id}")
        except Exception as e:
            logger.error(f"Failed to insert edge: {e}", exc_info=True)
            raise

    @timed
    def delete_edge(self, source_id: str, target_id: str, type: str) -> None:
        """
        Delete a specific edge between two nodes.
        Args:
            source_id: ID of the source node.
            target_id: ID of the target node.
            type: Relationship type to remove.
        """
        query = f"""
            DELETE FROM "{self.db_name}_graph"."Edges"
            WHERE source_id = %s AND target_id = %s AND edge_type = %s
        """

        with self.connection.cursor() as cursor:
            cursor.execute(query, (source_id, target_id, type))
            logger.info(f"Edge deleted: {source_id} -[{type}]-> {target_id}")

    @timed
    def edge_exists_old(
            self, source_id: str, target_id: str, type: str = "ANY", direction: str = "OUTGOING"
    ) -> bool:
        """
        Check if an edge exists between two nodes.
        Args:
            source_id: ID of the source node.
            target_id: ID of the target node.
            type: Relationship type. Use "ANY" to match any relationship type.
            direction: Direction of the edge.
                       Use "OUTGOING" (default), "INCOMING", or "ANY".
        Returns:
            True if the edge exists, otherwise False.
        """
        where_clauses = []
        params = []
        # SELECT * FROM
        # cypher('memtensor_memos_graph', $$
        # MATCH(a: Memory
        # {id: "13bb9df6-0609-4442-8bed-bba77dadac92"})-[r] - (b:Memory {id: "2dd03a5b-5d5f-49c9-9e0a-9a2a2899b98d"})
        # RETURN
        # r
        # $$) AS(r
        # agtype);

        if direction == "OUTGOING":
            where_clauses.append("source_id = %s AND target_id = %s")
            params.extend([source_id, target_id])
        elif direction == "INCOMING":
            where_clauses.append("source_id = %s AND target_id = %s")
            params.extend([target_id, source_id])
        elif direction == "ANY":
            where_clauses.append("((source_id = %s AND target_id = %s) OR (source_id = %s AND target_id = %s))")
            params.extend([source_id, target_id, target_id, source_id])
        else:
            raise ValueError(
                f"Invalid direction: {direction}. Must be 'OUTGOING', 'INCOMING', or 'ANY'."
            )

        if type != "ANY":
            where_clauses.append("edge_type = %s")
            params.append(type)

        where_clause = " AND ".join(where_clauses)

        query = f"""
            SELECT 1 FROM "{self.db_name}_graph"."Edges"
            WHERE {where_clause}
            LIMIT 1
        """

        with self.connection.cursor() as cursor:
            cursor.execute(query, params)
            result = cursor.fetchone()
            return result is not None

    @timed
    def edge_exists(
            self,
            source_id: str,
            target_id: str,
            type: str = "ANY",
            direction: str = "OUTGOING",
            user_name: str | None = None,
    ) -> bool:
        """
        Check if an edge exists between two nodes.
        Args:
            source_id: ID of the source node.
            target_id: ID of the target node.
            type: Relationship type. Use "ANY" to match any relationship type.
            direction: Direction of the edge.
                       Use "OUTGOING" (default), "INCOMING", or "ANY".
            user_name (str, optional): User name for filtering in non-multi-db mode
        Returns:
            True if the edge exists, otherwise False.
        """

        # Prepare the relationship pattern
        user_name = user_name if user_name else self.config.user_name
        print(f"edge_exists direction: {direction}")

        # Prepare the match pattern with direction
        if direction == "OUTGOING":
            pattern = f"(a:Memory)-[r]->(b:Memory)"
        elif direction == "INCOMING":
            pattern = f"(a:Memory)<-[r]-(b:Memory)"
        elif direction == "ANY":
            pattern = f"(a:Memory)-[r]-(b:Memory)"
        else:
            raise ValueError(
                f"Invalid direction: {direction}. Must be 'OUTGOING', 'INCOMING', or 'ANY'."
            )
        query = f"SELECT * FROM cypher('{self.db_name}_graph', $$"
        query += f"\nMATCH {pattern}"
        query += f"\nWHERE a.user_name = '{user_name}' AND b.user_name = '{user_name}'"
        query += f"\nAND a.id = '{source_id}' AND b.id = '{target_id}'"
        if type != "ANY":
            query += f"\n AND type(r) = '{type}'"

        query += "\nRETURN r"
        query += "\n$$) AS (r agtype)"

        print(f"edge_exists query: {query}")
        with self.connection.cursor() as cursor:
            cursor.execute(query)
            result = cursor.fetchone()
            return result is not None and result[0] is not None

    @timed
    def get_node(self, id: str, include_embedding: bool = False, user_name: str | None = None) -> dict[str, Any] | None:
        """
        Retrieve a Memory node by its unique ID.

        Args:
            id (str): Node ID (Memory.id)
            include_embedding: with/without embedding
            user_name (str, optional): User name for filtering in non-multi-db mode

        Returns:
            dict: Node properties as key-value pairs, or None if not found.
        """
        # Build select fields
        if include_embedding:
            select_fields = "id, properties, embedding"
        else:
            select_fields = "id, properties"

        # Helper function to format parameter value
        def format_param_value(value: str) -> str:
            """Format parameter value to handle both quoted and unquoted formats"""
            # Remove outer quotes if they exist
            if value.startswith('"') and value.endswith('"'):
                # Already has double quotes, return as is
                return value
            else:
                # Add double quotes
                return f'"{value}"'

        query = f"""
            SELECT {select_fields}
            FROM "{self.db_name}_graph"."Memory" 
            WHERE ag_catalog.agtype_access_operator(properties, '"id"'::agtype) = %s::agtype
        """
        params = [format_param_value(id)]

        # Only add user filter when user_name is provided
        if user_name is not None:
            query += "\nAND ag_catalog.agtype_access_operator(properties, '\"user_name\"'::agtype) = %s::agtype"
            params.append(format_param_value(user_name))

        print(f"[get_node] query: {query}, params: {params}")
        try:
            with self.connection.cursor() as cursor:
                cursor.execute(query, params)
                result = cursor.fetchone()

                if result:
                    if include_embedding:
                        node_id, properties_json, embedding_json = result
                    else:
                        node_id, properties_json = result
                        embedding_json = None

                    # Parse properties from JSONB if it's a string
                    if isinstance(properties_json, str):
                        try:
                            properties = json.loads(properties_json)
                        except (json.JSONDecodeError, TypeError):
                            logger.warning(f"Failed to parse properties for node {id}")
                            properties = {}
                    else:
                        properties = properties_json if properties_json else {}

                    # Parse embedding from JSONB if it exists and include_embedding is True
                    if include_embedding and embedding_json is not None:
                        try:
                            embedding = json.loads(embedding_json) if isinstance(embedding_json,
                                                                                 str) else embedding_json
                            properties["embedding"] = embedding
                        except (json.JSONDecodeError, TypeError):
                            logger.warning(f"Failed to parse embedding for node {id}")

                    return self._parse_node({"id": id, "memory": properties.get("memory", ""), **properties})
                return None

        except Exception as e:
            logger.error(f"[get_node] Failed to retrieve node '{id}': {e}", exc_info=True)
            return None

    @timed
    def get_nodes(self, ids: list[str],  user_name: str | None = None,**kwargs) -> list[dict[str, Any]]:
        """
        Retrieve the metadata and memory of a list of nodes.
        Args:
            ids: List of Node identifier.
        Returns:
        list[dict]: Parsed node records containing 'id', 'memory', and 'metadata'.

        Notes:
            - Assumes all provided IDs are valid and exist.
            - Returns empty list if input is empty.
        """
        if not ids:
            return []

        # Build WHERE clause using agtype_access_operator like get_node method
        where_conditions = []
        params = []
        
        for id_val in ids:
            where_conditions.append("ag_catalog.agtype_access_operator(properties, '\"id\"'::agtype) = %s::agtype")
            params.append(f'{id_val}')
        
        where_clause = " OR ".join(where_conditions)
        
        query = f"""
            SELECT id, properties, embedding
            FROM "{self.db_name}_graph"."Memory" 
            WHERE ({where_clause})
        """

        user_name = user_name if user_name else self.config.user_name
        query += " AND ag_catalog.agtype_access_operator(properties, '\"user_name\"'::agtype) = %s::agtype"
        params.append(f'"{user_name}"')

        # if not self._get_config_value("use_multi_db", True) and self._get_config_value("user_name"):
        #     user_name = kwargs.get("cube_name", self._get_config_value("user_name"))
        #     query += " AND ag_catalog.agtype_access_operator(properties, '\"user_name\"'::agtype) = %s::agtype"
        #     params.append(f"{user_name}")

        print(f"[get_nodes] query: {query}, params: {params}")
        with self.connection.cursor() as cursor:
            cursor.execute(query, params)
            results = cursor.fetchall()

            nodes = []
            for row in results:
                node_id, properties_json, embedding_json = row
                # Parse properties from JSONB if it's a string
                if isinstance(properties_json, str):
                    try:
                        properties = json.loads(properties_json)
                    except (json.JSONDecodeError, TypeError):
                        logger.warning(f"Failed to parse properties for node {node_id}")
                        properties = {}
                else:
                    properties = properties_json if properties_json else {}
                
                # Parse embedding from JSONB if it exists
                if embedding_json is not None:
                    try:
                        print("embedding_json:", embedding_json)
                        # remove embedding
                        # embedding = json.loads(embedding_json) if isinstance(embedding_json, str) else embedding_json
                        # properties["embedding"] = embedding
                    except (json.JSONDecodeError, TypeError):
                        logger.warning(f"Failed to parse embedding for node {node_id}")
                nodes.append(self._parse_node(
                    {"id": properties.get("id", node_id), "memory": properties.get("memory", ""), "metadata": properties}))
            return nodes

    @timed
    def get_edges_old(self, id: str, type: str = "ANY", direction: str = "ANY") -> list[dict[str, str]]:
        """
        Get edges connected to a node, with optional type and direction filter.

        Args:
            id: Node ID to retrieve edges for.
            type: Relationship type to match, or 'ANY' to match all.
            direction: 'OUTGOING', 'INCOMING', or 'ANY'.

        Returns:
            List of edges:
            [
              {"from": "source_id", "to": "target_id", "type": "RELATE"},
              ...
            ]
        """

        # Create a simple edge table to store relationships (if not exists)
        try:
            with self.connection.cursor() as cursor:
                # Create edge table
                cursor.execute(f"""
                    CREATE TABLE IF NOT EXISTS "{self.db_name}_graph"."Edges" (
                        id SERIAL PRIMARY KEY,
                        source_id TEXT NOT NULL,
                        target_id TEXT NOT NULL,
                        edge_type TEXT NOT NULL,
                        properties JSONB,
                        created_at TIMESTAMP DEFAULT CURRENT_TIMESTAMP,
                        FOREIGN KEY (source_id) REFERENCES "{self.db_name}_graph"."Memory"(id),
                        FOREIGN KEY (target_id) REFERENCES "{self.db_name}_graph"."Memory"(id)
                    );
                """)

                # Create indexes
                cursor.execute(f"""
                    CREATE INDEX IF NOT EXISTS idx_edges_source 
                    ON "{self.db_name}_graph"."Edges" (source_id);
                """)
                cursor.execute(f"""
                    CREATE INDEX IF NOT EXISTS idx_edges_target 
                    ON "{self.db_name}_graph"."Edges" (target_id);
                """)
                cursor.execute(f"""
                    CREATE INDEX IF NOT EXISTS idx_edges_type 
                    ON "{self.db_name}_graph"."Edges" (edge_type);
                """)
        except Exception as e:
            logger.warning(f"Failed to create edges table: {e}")

        # Query edges
        where_clauses = []
        params = [id]

        if type != "ANY":
            where_clauses.append("edge_type = %s")
            params.append(type)

        if direction == "OUTGOING":
            where_clauses.append("source_id = %s")
        elif direction == "INCOMING":
            where_clauses.append("target_id = %s")
        else:  # ANY
            where_clauses.append("(source_id = %s OR target_id = %s)")
            params.append(id)  # Add second parameter for ANY direction

        where_clause = " AND ".join(where_clauses)

        query = f"""
            SELECT source_id, target_id, edge_type
            FROM "{self.db_name}_graph"."Edges"
            WHERE {where_clause}
        """

        with self.connection.cursor() as cursor:
            cursor.execute(query, params)
            results = cursor.fetchall()

            edges = []
            for row in results:
                source_id, target_id, edge_type = row
                edges.append({
                    "from": source_id,
                    "to": target_id,
                    "type": edge_type
                })
            return edges

    def get_neighbors(
            self, id: str, type: str, direction: Literal["in", "out", "both"] = "out"
    ) -> list[str]:
        """Get connected node IDs in a specific direction and relationship type."""
        raise NotImplementedError

    @timed
    def get_neighbors_by_tag_old(
            self,
            tags: list[str],
            exclude_ids: list[str],
            top_k: int = 5,
            min_overlap: int = 1,
    ) -> list[dict[str, Any]]:
        """
        Find top-K neighbor nodes with maximum tag overlap.

        Args:
            tags: The list of tags to match.
            exclude_ids: Node IDs to exclude (e.g., local cluster).
            top_k: Max number of neighbors to return.
            min_overlap: Minimum number of overlapping tags required.

        Returns:
            List of dicts with node details and overlap count.
        """
        # Build query conditions
        where_clauses = []
        params = []

        # Exclude specified IDs
        if exclude_ids:
            placeholders = ','.join(['%s'] * len(exclude_ids))
            where_clauses.append(f"id NOT IN ({placeholders})")
            params.extend(exclude_ids)

        # Status filter
        where_clauses.append("properties->>'status' = %s")
        params.append('activated')

        # Type filter
        where_clauses.append("properties->>'type' != %s")
        params.append('reasoning')

        where_clauses.append("properties->>'memory_type' != %s")
        params.append('WorkingMemory')

        # User filter
        if not self._get_config_value("use_multi_db", True) and self._get_config_value("user_name"):
            where_clauses.append("properties->>'user_name' = %s")
            params.append(self._get_config_value("user_name"))

        where_clause = " AND ".join(where_clauses)

        # Get all candidate nodes
        query = f"""
            SELECT id, properties, embedding
            FROM "{self.db_name}_graph"."Memory" 
            WHERE {where_clause}
        """

        with self.connection.cursor() as cursor:
            cursor.execute(query, params)
            results = cursor.fetchall()

            nodes_with_overlap = []
            for row in results:
                node_id, properties_json, embedding_json = row
                properties = properties_json if properties_json else {}

                # Parse embedding
                if embedding_json is not None:
                    try:
                        embedding = json.loads(embedding_json) if isinstance(embedding_json, str) else embedding_json
                        properties["embedding"] = embedding
                    except (json.JSONDecodeError, TypeError):
                        logger.warning(f"Failed to parse embedding for node {node_id}")

                # Compute tag overlap
                node_tags = properties.get("tags", [])
                if isinstance(node_tags, str):
                    try:
                        node_tags = json.loads(node_tags)
                    except (json.JSONDecodeError, TypeError):
                        node_tags = []

                overlap_tags = [tag for tag in tags if tag in node_tags]
                overlap_count = len(overlap_tags)

                if overlap_count >= min_overlap:
                    node_data = self._parse_node({
                        "id": properties.get("id", node_id),
                        "memory": properties.get("memory", ""),
                        "metadata": properties
                    })
                    nodes_with_overlap.append((node_data, overlap_count))

            # Sort by overlap count and return top_k
            nodes_with_overlap.sort(key=lambda x: x[1], reverse=True)
            return [node for node, _ in nodes_with_overlap[:top_k]]

    @timed
    def get_children_with_embeddings(self, id: str, user_name: str | None = None) -> list[dict[str, Any]]:
        """Get children nodes with their embeddings."""
        user_name = user_name if user_name else self._get_config_value("user_name")
        where_user = f"AND p.user_name = '{user_name}' AND c.user_name = '{user_name}'"

        query = f"""
            WITH t as (
                SELECT *
                FROM cypher('{self.db_name}_graph', $$
                MATCH (p:Memory)-[r:PARENT]->(c:Memory)
                WHERE p.id = '{id}' {where_user} 
                RETURN id(c) as cid, c.id AS id, c.memory AS memory
                $$) as (cid agtype, id agtype, memory agtype)
                )
                SELECT t.id, m.embedding, t.memory FROM t,
                "{self.db_name}_graph"."Memory" m
            WHERE t.cid::graphid = m.id;
        """


        print("[get_children_with_embeddings] query:", query)

        try:
            with self.connection.cursor() as cursor:
                cursor.execute(query)
                results = cursor.fetchall()

                children = []
                for row in results:
                    # Handle child_id - remove possible quotes
                    child_id_raw = row[0].value if hasattr(row[0], 'value') else str(row[0])
                    if isinstance(child_id_raw, str):
                        # If string starts and ends with quotes, remove quotes
                        if child_id_raw.startswith('"') and child_id_raw.endswith('"'):
                            child_id = child_id_raw[1:-1]
                        else:
                            child_id = child_id_raw
                    else:
                        child_id = str(child_id_raw)

                    # Handle embedding - get from database embedding column
                    embedding_raw = row[1]
                    embedding = []
                    if embedding_raw is not None:
                        try:
                            if isinstance(embedding_raw, str):
                                # If it is a JSON string, parse it
                                embedding = json.loads(embedding_raw)
                            elif isinstance(embedding_raw, list):
                                # If already a list, use directly
                                embedding = embedding_raw
                            else:
                                # Try converting to list
                                embedding = list(embedding_raw)
                        except (json.JSONDecodeError, TypeError, ValueError) as e:
                            logger.warning(f"Failed to parse embedding for child node {child_id}: {e}")
                            embedding = []

                    # Handle memory - remove possible quotes
                    memory_raw = row[2].value if hasattr(row[2], 'value') else str(row[2])
                    if isinstance(memory_raw, str):
                        # If string starts and ends with quotes, remove quotes
                        if memory_raw.startswith('"') and memory_raw.endswith('"'):
                            memory = memory_raw[1:-1]
                        else:
                            memory = memory_raw
                    else:
                        memory = str(memory_raw)

                    children.append({
                        "id": child_id,
                        "embedding": embedding,
                        "memory": memory
                    })

                return children

        except Exception as e:
            logger.error(f"[get_children_with_embeddings] Failed: {e}", exc_info=True)
            return []

    def get_path(self, source_id: str, target_id: str, max_depth: int = 3) -> list[str]:
        """Get the path of nodes from source to target within a limited depth."""
        raise NotImplementedError

    @timed
    def get_subgraph(
        self,
        center_id: str,
        depth: int = 2,
        center_status: str = "activated",
        user_name: str | None = None,
    ) -> dict[str, Any]:
        """
        Retrieve a local subgraph centered at a given node.
        Args:
            center_id: The ID of the center node.
            depth: The hop distance for neighbors.
            center_status: Required status for center node.
            user_name (str, optional): User name for filtering in non-multi-db mode
        Returns:
            {
                "core_node": {...},
                "neighbors": [...],
                "edges": [...]
            }
        """
        if not 1 <= depth <= 5:
            raise ValueError("depth must be 1-5")

        user_name = user_name if user_name else self._get_config_value("user_name")

        # Use a simplified query to get the subgraph (temporarily only direct neighbors)
        query1 = f"""
            SELECT * FROM cypher('{self.db_name}_graph', $$
                    MATCH(center: Memory)-[r * 1..{depth}]->(neighbor:Memory)
                    WHERE
                    center.id = '{center_id}'
                    AND center.status = '{center_status}'
                    AND center.user_name = '{user_name}'
                    RETURN
                    collect(DISTINCT
                    center), collect(DISTINCT
                    neighbor), collect(DISTINCT
                    r)
                $$ ) as (centers agtype, neighbors agtype, rels agtype);
            """
        query = f"""
            SELECT * FROM cypher('{self.db_name}_graph', $$
                    MATCH(center: Memory)-[r * 1..{depth}]->(neighbor:Memory)
                    WHERE
                    center.id = '{center_id}'
                    RETURN
                    collect(DISTINCT
                    center), collect(DISTINCT
                    neighbor), collect(DISTINCT
                    r)
                $$ ) as (centers agtype, neighbors agtype, rels agtype);
            """

        try:
            with self.connection.cursor() as cursor:
                cursor.execute(query)
                result = cursor.fetchone()
                print("[get_subgraph] result:", result)
                
                if not result or not result[0]:
                    return {"core_node": None, "neighbors": [], "edges": []}

                # Parse center node
                centers_data = result[0] if result[0] else "[]"
                neighbors_data = result[1] if result[1] else "[]"
                edges_data = result[2] if result[2] else "[]"
                
                # Parse JSON data
                try:
                    # Clean ::vertex and ::edge suffixes in data
                    if isinstance(centers_data, str):
                        centers_data = centers_data.replace('::vertex', '')
                    if isinstance(neighbors_data, str):
                        neighbors_data = neighbors_data.replace('::vertex', '')
                    if isinstance(edges_data, str):
                        edges_data = edges_data.replace('::edge', '')
                    
                    centers_list = json.loads(centers_data) if isinstance(centers_data, str) else centers_data
                    neighbors_list = json.loads(neighbors_data) if isinstance(neighbors_data, str) else neighbors_data
                    edges_list = json.loads(edges_data) if isinstance(edges_data, str) else edges_data
                except json.JSONDecodeError as e:
                    logger.error(f"Failed to parse JSON data: {e}")
                    return {"core_node": None, "neighbors": [], "edges": []}
                
                # Parse center node
                core_node = None
                if centers_list and len(centers_list) > 0:
                    center_data = centers_list[0]
                    if isinstance(center_data, dict) and "properties" in center_data:
                        core_node = self._parse_node(center_data["properties"])
                
                # Parse neighbor nodes
                neighbors = []
                if isinstance(neighbors_list, list):
                    for neighbor_data in neighbors_list:
                        if isinstance(neighbor_data, dict) and "properties" in neighbor_data:
                            neighbor_parsed = self._parse_node(neighbor_data["properties"])
                            neighbors.append(neighbor_parsed)

                # Parse edges
                edges = []
                if isinstance(edges_list, list):
                    for edge_group in edges_list:
                        if isinstance(edge_group, list):
                            for edge_data in edge_group:
                                if isinstance(edge_data, dict):
                                    edges.append({
                                        "type": edge_data.get("label", ""),
                                        "source": edge_data.get("start_id", ""),
                                        "target": edge_data.get("end_id", "")
                                    })

                return {"core_node": core_node, "neighbors": neighbors, "edges": edges}

        except Exception as e:
            logger.error(f"Failed to get subgraph: {e}", exc_info=True)
            return {"core_node": None, "neighbors": [], "edges": []}

    def get_context_chain(self, id: str, type: str = "FOLLOWS") -> list[str]:
        """Get the ordered context chain starting from a node."""
        raise NotImplementedError

    @timed
    def search_by_embedding(
            self,
            vector: list[float],
            top_k: int = 5,
            scope: str | None = None,
            status: str | None = None,
            threshold: float | None = None,
            search_filter: dict | None = None,
            user_name: str | None = None,
            **kwargs,
    ) -> list[dict]:
        """
        Retrieve node IDs based on vector similarity using PostgreSQL vector operations.
        """
        # Build WHERE clause dynamically like nebular.py
        where_clauses = []
        if scope:
            where_clauses.append(f"ag_catalog.agtype_access_operator(properties, '\"memory_type\"'::agtype) = '\"{scope}\"'::agtype")
        if status:
            where_clauses.append(f"ag_catalog.agtype_access_operator(properties, '\"status\"'::agtype) = '\"{status}\"'::agtype")
        else:
            where_clauses.append("ag_catalog.agtype_access_operator(properties, '\"status\"'::agtype) = '\"activated\"'::agtype")
        where_clauses.append("embedding is not null")
        # Add user_name filter like nebular.py

        # user_name = self._get_config_value("user_name")
        # if not self.config.use_multi_db and user_name:
        #     if kwargs.get("cube_name"):
        #         where_clauses.append(f"ag_catalog.agtype_access_operator(properties, '\"user_name\"'::agtype) = '\"{kwargs['cube_name']}\"'::agtype")
        #     else:
        #         where_clauses.append(f"ag_catalog.agtype_access_operator(properties, '\"user_name\"'::agtype) = '\"{user_name}\"'::agtype")
        user_name = user_name if user_name else self.config.user_name
        where_clauses.append(f"ag_catalog.agtype_access_operator(properties, '\"user_name\"'::agtype) = '\"{user_name}\"'::agtype")

        # Add search_filter conditions like nebular.py
        if search_filter:
            for key, value in search_filter.items():
                if isinstance(value, str):
                    where_clauses.append(f"ag_catalog.agtype_access_operator(properties, '\"{key}\"'::agtype) = '\"{value}\"'::agtype")
                else:
                    where_clauses.append(f"ag_catalog.agtype_access_operator(properties, '\"{key}\"'::agtype) = {value}::agtype")
        
        where_clause = f"WHERE {' AND '.join(where_clauses)}" if where_clauses else ""
        
        # Keep original simple query structure but add dynamic WHERE clause
        query = f"""
                    WITH t AS (
                        SELECT id,
                               properties,
                               timeline,
                               ag_catalog.agtype_access_operator(properties, '"id"'::agtype) AS old_id,
                               (1 - (embedding <=> %s::vector(1024))) AS scope
                        FROM "{self.db_name}_graph"."Memory"
                        {where_clause}
                        ORDER BY scope DESC
                        LIMIT {top_k}
                    )
                    SELECT *
                    FROM t
                    WHERE scope > 0.1;
                """
        params = [vector]

        print(f"[search_by_embedding] query: {query}, params: {params}, where_clause: {where_clause}")
        with self.connection.cursor() as cursor:
            cursor.execute(query, params)
            results = cursor.fetchall()
            output = []
            for row in results:
                polarId = row[0]  # id
                properties = row[1]  # properties
                # embedding = row[3]  # embedding
                oldId = row[3]  # old_id
                score = row[4]  # scope
                id_val = str(oldId)
                score_val = float(score)
                score_val = (score_val + 1) / 2  # align to neo4j, Normalized Cosine Score
                if threshold is None or score_val >= threshold:
                    output.append({"id": id_val, "score": score_val})
            return output[:top_k]

    @timed
    def get_by_metadata(self, filters: list[dict[str, Any]], user_name: str | None = None) -> list[str]:
        """
        Retrieve node IDs that match given metadata filters.
        Supports exact match.

        Args:
        filters: List of filter dicts like:
            [
                {"field": "key", "op": "in", "value": ["A", "B"]},
                {"field": "confidence", "op": ">=", "value": 80},
                {"field": "tags", "op": "contains", "value": "AI"},
                ...
            ]
        user_name (str, optional): User name for filtering in non-multi-db mode

        Returns:
            list[str]: Node IDs whose metadata match the filter conditions. (AND logic).
        """
        user_name = user_name if user_name else self._get_config_value("user_name")

        # Build WHERE conditions for cypher query
        where_conditions = []

        for f in filters:
            field = f["field"]
            op = f.get("op", "=")
            value = f["value"]

            # Format value
            if isinstance(value, str):
                # Escape single quotes in string values
                escaped_str = value.replace("'", "''")
                escaped_value = f"'{escaped_str}'"
            elif isinstance(value, list):
                # Handle list values - use double quotes for Cypher arrays
                list_items = []
                for v in value:
                    if isinstance(v, str):
                        # Escape double quotes in string values for Cypher
                        escaped_str = v.replace('"', '\\"')
                        list_items.append(f'"{escaped_str}"')
                    else:
                        list_items.append(str(v))
                escaped_value = f"[{', '.join(list_items)}]"
            else:
                escaped_value = f"'{value}'" if isinstance(value, str) else str(value)
            print("op=============:", op)
            # Build WHERE conditions
            if op == "=":
                where_conditions.append(f"n.{field} = {escaped_value}")
            elif op == "in":
                where_conditions.append(f"n.{field} IN {escaped_value}")
                # where_conditions.append(f"{escaped_value} IN n.{field}")
            elif op == "contains":
                where_conditions.append(f"{escaped_value} IN n.{field}")
                # where_conditions.append(f"size(filter(n.{field}, t -> t IN {escaped_value})) > 0")
            elif op == "starts_with":
                where_conditions.append(f"n.{field} STARTS WITH {escaped_value}")
            elif op == "ends_with":
                where_conditions.append(f"n.{field} ENDS WITH {escaped_value}")
            elif op in [">", ">=", "<", "<="]:
                where_conditions.append(f"n.{field} {op} {escaped_value}")
            else:
                raise ValueError(f"Unsupported operator: {op}")

        # Add user_name filter
        escaped_user_name = user_name.replace("'", "''")
        where_conditions.append(f"n.user_name = '{escaped_user_name}'")

        where_str = " AND ".join(where_conditions)

        # Use cypher query
        cypher_query = f"""
            SELECT * FROM cypher('{self.db_name}_graph', $$
            MATCH (n:Memory)
            WHERE {where_str}
            RETURN n.id AS id
            $$) AS (id agtype)
        """

        print(f"[get_by_metadata] query: {cypher_query}, where_str: {where_str}")
        ids = []
        try:
            with self.connection.cursor() as cursor:
                cursor.execute(cypher_query)
                results = cursor.fetchall()
                print("[get_by_metadata] result:", results)
                ids = [str(item[0]).strip('"') for item in results]
        except Exception as e:
            print("Failed to get metadata:", {e})
            logger.error(f"Failed to get metadata: {e}, query is {cypher_query}")

        return ids

    @timed
    def get_grouped_counts1(
        self,
        group_fields: list[str],
        where_clause: str = "",
        params: dict[str, Any] | None = None,
        user_name: str | None = None,
    ) -> list[dict[str, Any]]:
        """
        Count nodes grouped by any fields.

        Args:
            group_fields (list[str]): Fields to group by, e.g., ["memory_type", "status"]
            where_clause (str, optional): Extra WHERE condition. E.g.,
            "WHERE n.status = 'activated'"
            params (dict, optional): Parameters for WHERE clause.

        Returns:
            list[dict]: e.g., [{ 'memory_type': 'WorkingMemory', 'status': 'active', 'count': 10 }, ...]
        """
        user_name = user_name if user_name else self.config.user_name
        if not group_fields:
            raise ValueError("group_fields cannot be empty")

        final_params = params.copy() if params else {}
        print("username:"+user_name)
        if not self.config.use_multi_db and (self.config.user_name or user_name):
            user_clause = "n.user_name = $user_name"
            final_params["user_name"] = user_name
            if where_clause:
                where_clause = where_clause.strip()
                if where_clause.upper().startswith("WHERE"):
                    where_clause += f" AND {user_clause}"
                else:
                    where_clause = f"WHERE {where_clause} AND {user_clause}"
            else:
                where_clause = f"WHERE {user_clause}"
        print("where_clause:" + where_clause)
        # Force RETURN field AS field to guarantee key match
        group_fields_cypher = ", ".join([f"n.{field} AS {field}" for field in group_fields])
        # group_fields_cypher_polardb = "agtype, ".join([f"{field}" for field in group_fields])
        group_fields_cypher_polardb = ", ".join([f"{field} agtype" for field in group_fields])
        print("group_fields_cypher_polardb:" + group_fields_cypher_polardb)
        query = f"""
               SELECT * FROM cypher('{self.db_name}_graph', $$
                   MATCH (n:Memory)
                   {where_clause}
                   RETURN {group_fields_cypher}, COUNT(n) AS count1
               $$ ) as ({group_fields_cypher_polardb}, count1 agtype); 
               """
        print("get_grouped_counts:" + query)
        try:
            with self.connection.cursor() as cursor:
                # Handle parameterized query
                if params and isinstance(params, list):
                    cursor.execute(query, final_params)
                else:
                    cursor.execute(query)
                results = cursor.fetchall()

                output = []
                for row in results:
                    group_values = {}
                    for i, field in enumerate(group_fields):
                        value = row[i]
                        if hasattr(value, 'value'):
                            group_values[field] = value.value
                        else:
                            group_values[field] = str(value)
                    count_value = row[-1]  # Last column is count
                    output.append({**group_values, "count": count_value})

                return output

        except Exception as e:
            logger.error(f"Failed to get grouped counts: {e}", exc_info=True)
            return []

    @timed
    def get_grouped_counts(
        self,
        group_fields: list[str],
        where_clause: str = "",
        params: dict[str, Any] | None = None,
        user_name: str | None = None,
    ) -> list[dict[str, Any]]:
        """
        Count nodes grouped by any fields.

        Args:
            group_fields (list[str]): Fields to group by, e.g., ["memory_type", "status"]
            where_clause (str, optional): Extra WHERE condition. E.g.,
            "WHERE n.status = 'activated'"
            params (dict, optional): Parameters for WHERE clause.
            user_name (str, optional): User name for filtering in non-multi-db mode

        Returns:
            list[dict]: e.g., [{ 'memory_type': 'WorkingMemory', 'status': 'active', 'count': 10 }, ...]
        """
        if not group_fields:
            raise ValueError("group_fields cannot be empty")
        
        user_name = user_name if user_name else self._get_config_value("user_name")
        
        # Build user clause
        user_clause = f"ag_catalog.agtype_access_operator(properties, '\"user_name\"'::agtype) = '\"{user_name}\"'::agtype"
        if where_clause:
            where_clause = where_clause.strip()
            if where_clause.upper().startswith("WHERE"):
                where_clause += f" AND {user_clause}"
            else:
                where_clause = f"WHERE {where_clause} AND {user_clause}"
        else:
            where_clause = f"WHERE {user_clause}"

        # Inline parameters if provided
        if params and isinstance(params, dict):
            for key, value in params.items():
                # Handle different value types appropriately
                if isinstance(value, str):
                    value = f"'{value}'"
                where_clause = where_clause.replace(f"${key}", str(value))
        
        # Handle user_name parameter in where_clause
        if "user_name = %s" in where_clause:
            where_clause = where_clause.replace("user_name = %s", f"ag_catalog.agtype_access_operator(properties, '\"user_name\"'::agtype) = '\"{user_name}\"'::agtype")

        # Build return fields and group by fields
        return_fields = []
        group_by_fields = []

        for field in group_fields:
            alias = field.replace(".", "_")
            return_fields.append(f"ag_catalog.agtype_access_operator(properties, '\"{field}\"'::agtype) AS {alias}")
            group_by_fields.append(alias)

        # Full SQL query construction
        query = f"""
            SELECT {", ".join(return_fields)}, COUNT(*) AS count
            FROM "{self.db_name}_graph"."Memory"
            {where_clause}
            GROUP BY {", ".join(group_by_fields)}
        """

        print("[get_grouped_counts] query:", query)

        try:
            with self.connection.cursor() as cursor:
                # Handle parameterized query
                if params and isinstance(params, list):
                    cursor.execute(query, params)
                else:
                    cursor.execute(query)
                results = cursor.fetchall()

                output = []
                for row in results:
                    group_values = {}
                    for i, field in enumerate(group_fields):
                        value = row[i]
                        if hasattr(value, 'value'):
                            group_values[field] = value.value
                        else:
                            group_values[field] = str(value)
                    count_value = row[-1]  # Last column is count
                    output.append({**group_values, "count": count_value})

                return output

        except Exception as e:
            logger.error(f"Failed to get grouped counts: {e}", exc_info=True)
            return []

    def deduplicate_nodes(self) -> None:
        """Deduplicate redundant or semantically similar nodes."""
        raise NotImplementedError

    def detect_conflicts(self) -> list[tuple[str, str]]:
        """Detect conflicting nodes based on logical or semantic inconsistency."""
        raise NotImplementedError

    def merge_nodes(self, id1: str, id2: str) -> str:
        """Merge two similar or duplicate nodes into one."""
        raise NotImplementedError

    @timed
    def clear(self, user_name: str | None = None) -> None:
        """
        Clear the entire graph if the target database exists.

        Args:
            user_name (str, optional): User name for filtering in non-multi-db mode
        """
        user_name = user_name if user_name else self._get_config_value("user_name")

        try:
            query = f"""
                SELECT * FROM cypher('{self.db_name}_graph', $$
                MATCH (n:Memory) 
                WHERE n.user_name = '{user_name}' 
                DETACH DELETE n
                $$) AS (result agtype)
            """

            with self.connection.cursor() as cursor:
                cursor.execute(query)
                logger.info("Cleared all nodes from database.")

        except Exception as e:
            logger.error(f"[ERROR] Failed to clear database: {e}")

    @timed
    def export_graph(
        self, include_embedding: bool = False, user_name: str | None = None
    ) -> dict[str, Any]:
        """
        Export all graph nodes and edges in a structured form.
        Args:
        include_embedding (bool): Whether to include the large embedding field.
        user_name (str, optional): User name for filtering in non-multi-db mode

        Returns:
            {
                "nodes": [ { "id": ..., "memory": ..., "metadata": {...} }, ... ],
                "edges": [ { "source": ..., "target": ..., "type": ... }, ... ]
            }
        """
        user_name = user_name if user_name else self._get_config_value("user_name")
        
        try:
            # Export nodes
            if include_embedding:
                node_query = f"""
                    SELECT id, properties, embedding
                    FROM "{self.db_name}_graph"."Memory"
                    WHERE ag_catalog.agtype_access_operator(properties, '"user_name"'::agtype) = '\"{user_name}\"'::agtype
                """
            else:
                node_query = f"""
                    SELECT id, properties
                    FROM "{self.db_name}_graph"."Memory"
                    WHERE ag_catalog.agtype_access_operator(properties, '"user_name"'::agtype) = '\"{user_name}\"'::agtype
                """
            
            with self.connection.cursor() as cursor:
                cursor.execute(node_query)
                node_results = cursor.fetchall()
                nodes = []
                
                for row in node_results:
                    if include_embedding:
                        node_id, properties_json, embedding_json = row
                    else:
                        node_id, properties_json = row
                        embedding_json = None
                    
                    # Parse properties from JSONB if it's a string
                    if isinstance(properties_json, str):
                        try:
                            properties = json.loads(properties_json)
                        except json.JSONDecodeError:
                            properties = {}
                    else:
                        properties = properties_json if properties_json else {}
                    
                    # # Build node data
                    # node_data = {
                    #     "id": properties.get("id", node_id),
                    #     "memory": properties.get("memory", ""),
                    #     "metadata": properties
                    # }
                    
                    if include_embedding and embedding_json is not None:
                        properties["embedding"] = embedding_json
                    
                    nodes.append(self._parse_node(properties))
                    
        except Exception as e:
            logger.error(f"[EXPORT GRAPH - NODES] Exception: {e}", exc_info=True)
            raise RuntimeError(f"[EXPORT GRAPH - NODES] Exception: {e}") from e

        try:
            # Export edges using cypher query
            edge_query = f"""
                SELECT * FROM cypher('{self.db_name}_graph', $$
                MATCH (a:Memory)-[r]->(b:Memory)
                WHERE a.user_name = '{user_name}' AND b.user_name = '{user_name}'
                RETURN a.id AS source, b.id AS target, type(r) as edge 
                $$) AS (source agtype, target agtype, edge agtype)
            """
            
            with self.connection.cursor() as cursor:
                cursor.execute(edge_query)
                edge_results = cursor.fetchall()
                edges = []
                
                for row in edge_results:
                    source_agtype, target_agtype, edge_agtype = row
                    edges.append({
                        "source": source_agtype.value if hasattr(source_agtype, 'value') else str(source_agtype),
                        "target": target_agtype.value if hasattr(target_agtype, 'value') else str(target_agtype),
                        "type": edge_agtype.value if hasattr(edge_agtype, 'value') else str(edge_agtype)
                    })
                    
        except Exception as e:
            logger.error(f"[EXPORT GRAPH - EDGES] Exception: {e}", exc_info=True)
            raise RuntimeError(f"[EXPORT GRAPH - EDGES] Exception: {e}") from e

        return {"nodes": nodes, "edges": edges}

    @timed
    def count_nodes(self, scope: str, user_name: str | None = None) -> int:
        user_name = user_name if user_name else self.config.user_name

        query = f"""
            SELECT * FROM cypher('{self.db_name}_graph', $$
                MATCH (n:Memory)
                WHERE n.memory_type = '{scope}' 
                AND n.user_name = '{user_name}'
                RETURN count(n)
            $$) AS (count agtype)
        """

        result = self.execute_query(query)
        return int(result.one_or_none()["count"].value)

    @timed
    def import_graph(self, data: dict[str, Any]) -> None:
        """Import the entire graph from a serialized dictionary."""
        with self.connection.cursor() as cursor:
            for node in data.get("nodes", []):
                id, memory, metadata = _compose_node(node)

                if not self._get_config_value("use_multi_db", True) and self._get_config_value("user_name"):
                    metadata["user_name"] = self._get_config_value("user_name")

                metadata = _prepare_node_metadata(metadata)

                # Generate embedding if not provided
                if "embedding" not in metadata or not metadata["embedding"]:
                    metadata["embedding"] = generate_vector(self._get_config_value("embedding_dimension", 1024))

                self.add_node(id, memory, metadata)

            # Import edges
            for edge in data.get("edges", []):
                self.add_edge(edge["source"], edge["target"], edge["type"])

    @timed
    def get_all_memory_items(
            self, scope: str, include_embedding: bool = False, user_name: str | None = None
    ) -> list[dict]:
        """
        Retrieve all memory items of a specific memory_type.

        Args:
            scope (str): Must be one of 'WorkingMemory', 'LongTermMemory', or 'UserMemory'.
            include_embedding: with/without embedding
            user_name (str, optional): User name for filtering in non-multi-db mode

        Returns:
            list[dict]: Full list of memory items under this scope.
        """
        user_name = user_name if user_name else self._get_config_value("user_name")
        if scope not in {"WorkingMemory", "LongTermMemory", "UserMemory", "OuterMemory"}:
            raise ValueError(f"Unsupported memory type scope: {scope}")

        # Use cypher query to retrieve memory items
        if include_embedding:
            cypher_query = f"""
                   WITH t as (
                       SELECT * FROM cypher('{self.db_name}_graph', $$
                       MATCH (n:Memory)
                       WHERE n.memory_type = '{scope}' AND n.user_name = '{user_name}'
                       RETURN id(n) as id1,n
                       LIMIT 100
                       $$) AS (id1 agtype,n agtype)
                   )
                   SELECT 
                       m.embedding, 
                       t.n
                   FROM t,
                        {self.db_name}_graph."Memory" m
                   WHERE t.id1 = m.id;
                   """
            nodes = []
            node_ids = set()
            print("[get_all_memory_items embedding true ] cypher_query:", cypher_query)
            try:
                with self.connection.cursor() as cursor:
                    cursor.execute(cypher_query)
                    results = cursor.fetchall()

                    for row in results:
                        if isinstance(row, (list, tuple)) and len(row) >= 2:
                            embedding_val, node_val = row[0], row[1]
                        else:
                            embedding_val, node_val = None, row[0]

                        node = self._build_node_from_agtype(node_val, embedding_val)
                        if node:
                            node_id = node["id"]
                            if node_id not in node_ids:
                                nodes.append(node)
                                node_ids.add(node_id)


            except Exception as e:
                logger.error(f"Failed to get memories: {e}", exc_info=True)

            return nodes
        else:
            cypher_query = f"""
                   SELECT * FROM cypher('{self.db_name}_graph', $$
                   MATCH (n:Memory)
                   WHERE n.memory_type = '{scope}' AND n.user_name = '{user_name}'
                   RETURN properties(n) as props
                   LIMIT 100
                   $$) AS (nprops agtype)
               """
            print("[get_all_memory_items embedding false ] cypher_query:", cypher_query)

            nodes = []
            try:
                with self.connection.cursor() as cursor:
                    cursor.execute(cypher_query)
                    results = cursor.fetchall()

                    for row in results:
                        if isinstance(row[0], str):
                            memory_data = json.loads(row[0])
                        else:
                            memory_data = row[0]  # 如果已经是字典，直接使用
                        nodes.append(self._parse_node(memory_data))
            except Exception as e:
                logger.error(f"Failed to get memories: {e}", exc_info=True)

            return nodes

    def get_all_memory_items_old(
        self, scope: str, include_embedding: bool = False, user_name: str | None = None
    ) -> list[dict]:
        """
        Retrieve all memory items of a specific memory_type.

        Args:
            scope (str): Must be one of 'WorkingMemory', 'LongTermMemory', or 'UserMemory'.
            include_embedding: with/without embedding
            user_name (str, optional): User name for filtering in non-multi-db mode

        Returns:
            list[dict]: Full list of memory items under this scope.
        """
        user_name = user_name if user_name else self._get_config_value("user_name")
        if scope not in {"WorkingMemory", "LongTermMemory", "UserMemory", "OuterMemory"}:
            raise ValueError(f"Unsupported memory type scope: {scope}")

        # Use cypher query to retrieve memory items
        if include_embedding:
            cypher_query = f"""
                WITH t as (
                    SELECT * FROM cypher('{self.db_name}_graph', $$
                    MATCH (n:Memory)
                    WHERE n.memory_type = '{scope}' AND n.user_name = '{user_name}'
                    RETURN id(n) as id1,n
                    LIMIT 100
                    $$) AS (id1 agtype,n agtype)
                )
                SELECT 
                    m.embedding, 
                    t.n
                FROM t,
                     {self.db_name}_graph."Memory" m
                WHERE t.id1 = m.id;
                """
        else:
            cypher_query = f"""
                SELECT * FROM cypher('{self.db_name}_graph', $$
                MATCH (n:Memory)
                WHERE n.memory_type = '{scope}' AND n.user_name = '{user_name}'
                RETURN properties(n) as props
                LIMIT 100
                $$) AS (nprops agtype)
            """
            print("[get_all_memory_items] cypher_query:", cypher_query)

            nodes = []
            try:
                with self.connection.cursor() as cursor:
                    cursor.execute(cypher_query)
                    results = cursor.fetchall()
                    print("[get_all_memory_items] results:", results)

                    for row in results:
                        node_agtype = row[0]
                        # print(f"[get_all_memory_items] Processing row: {type(node_agtype)} = {node_agtype}")

                        # Handle string-formatted data
                        if isinstance(node_agtype, str):
                            try:
                                # Remove ::vertex suffix
                                json_str = node_agtype.replace('::vertex', '')
                                node_data = json.loads(json_str)

                                if isinstance(node_data, dict) and "properties" in node_data:
                                    properties = node_data["properties"]
                                    # Build node data
                                    parsed_node_data = {
                                        "id": properties.get("id", ""),
                                        "memory": properties.get("memory", ""),
                                        "metadata": properties
                                    }

                                    if include_embedding and "embedding" in properties:
                                        parsed_node_data["embedding"] = properties["embedding"]

                                    nodes.append(self._parse_node(parsed_node_data))
                                    print(f"[get_all_memory_items] ✅ Parsed node successfully: {properties.get('id', '')}")
                                else:
                                    print(f"[get_all_memory_items] ❌ Invalid node data format: {node_data}")

                            except (json.JSONDecodeError, TypeError) as e:
                                print(f"[get_all_memory_items] ❌ JSON parsing failed: {e}")
                        elif node_agtype and hasattr(node_agtype, 'value'):
                            # Handle agtype object
                            node_props = node_agtype.value
                            if isinstance(node_props, dict):
                                # Parse node properties
                                node_data = {
                                    "id": node_props.get("id", ""),
                                    "memory": node_props.get("memory", ""),
                                    "metadata": node_props
                                }

                                if include_embedding and "embedding" in node_props:
                                    node_data["embedding"] = node_props["embedding"]

                                nodes.append(self._parse_node(node_data))
                                print(f"[get_all_memory_items] ✅ Parsed agtype node successfully: {node_props.get('id', '')}")
                        else:
                            print(f"[get_all_memory_items] ❌ Unknown data format: {type(node_agtype)}")

            except Exception as e:
                logger.error(f"Failed to get memories: {e}", exc_info=True)

            return nodes

    @timed
    def get_structure_optimization_candidates(
        self, scope: str, include_embedding: bool = False, user_name: str | None = None
    ) -> list[dict]:
        """
        Find nodes that are likely candidates for structure optimization:
        - Isolated nodes, nodes with empty background, or nodes with exactly one child.
        - Plus: the child of any parent node that has exactly one child.
        """
        user_name = user_name if user_name else self._get_config_value("user_name")
        
        # Build return fields based on include_embedding flag
        if include_embedding:
            return_fields = "id(n) as id1,n"
            return_fields_agtype = " id1 agtype,n agtype"
        else:
            # Build field list without embedding
            return_fields = ",".join([
                "n.id AS id",
                "n.memory AS memory", 
                "n.user_name AS user_name",
                "n.user_id AS user_id",
                "n.session_id AS session_id",
                "n.status AS status",
                "n.key AS key",
                "n.confidence AS confidence",
                "n.tags AS tags",
                "n.created_at AS created_at",
                "n.updated_at AS updated_at",
                "n.memory_type AS memory_type",
                "n.sources AS sources",
                "n.source AS source",
                "n.node_type AS node_type",
                "n.visibility AS visibility",
                "n.usage AS usage",
                "n.background AS background",
                "n.graph_id as graph_id"
            ])
            fields = [
                "id", "memory", "user_name", "user_id", "session_id", "status",
                "key", "confidence", "tags", "created_at", "updated_at",
                "memory_type", "sources", "source", "node_type", "visibility",
                "usage", "background","graph_id"
            ]
            return_fields_agtype = ", ".join([f"{field} agtype" for field in fields])

        # Keep legacy query
        cypher_query_1 = f"""
            SELECT m.*
            FROM {self.db_name}_graph."Memory" m
            WHERE 
              ag_catalog.agtype_access_operator(m.properties, '"memory_type"'::ag_catalog.agtype) = '"LongTermMemory"'::ag_catalog.agtype
              AND ag_catalog.agtype_access_operator(m.properties, '"status"'::ag_catalog.agtype) = '"activated"'::ag_catalog.agtype
              AND ag_catalog.agtype_access_operator(m.properties, '"user_name"'::ag_catalog.agtype) = '"activated"'::ag_catalog.agtype
                AND NOT EXISTS (
                SELECT 1 
                FROM {self.db_name}_graph."PARENT" p 
                WHERE m.id = p.start_id OR m.id = p.end_id 
              ); 
        """

        # Use OPTIONAL MATCH to find isolated nodes (no parents or children)
        cypher_query = f"""
            SELECT * FROM cypher('{self.db_name}_graph', $$
            MATCH (n:Memory)
            WHERE n.memory_type = '{scope}'
              AND n.status = 'activated'
              AND n.user_name = '{user_name}'
            OPTIONAL MATCH (n)-[:PARENT]->(c:Memory)
            OPTIONAL MATCH (p:Memory)-[:PARENT]->(n)
            WITH n, c, p
            WHERE c IS NULL AND p IS NULL
            RETURN {return_fields}
            $$) AS ({return_fields_agtype})
        """
        if include_embedding:
            cypher_query = f"""
                    WITH t as (
                        {cypher_query}
                    )
                        SELECT 
                        m.embedding, 
                        t.n
                        FROM t,
                             {self.db_name}_graph."Memory" m
                        WHERE t.id1 = m.id
                    """
        print("[get_structure_optimization_candidates] query:", cypher_query)

        candidates = []
        node_ids = set()
        try:
            with self.connection.cursor() as cursor:
                cursor.execute(cypher_query)
                results = cursor.fetchall()
                print("result------",len(results))
                for row in results:
                    if include_embedding:
                        # When include_embedding=True, return full node object
                        if isinstance(row, (list, tuple)) and len(row) >= 2:
                            embedding_val, node_val = row[0], row[1]
                        else:
                            embedding_val, node_val = None, row[0]

                        node = self._build_node_from_agtype(node_val, embedding_val)
                        if node:
                            node_id = node["id"]
                            if node_id not in node_ids:
                                candidates.append(node)
                                node_ids.add(node_id)
                    else:
                        # When include_embedding=False, return field dictionary
                        # Define field names matching the RETURN clause
                        field_names = [
                            "id", "memory", "user_name", "user_id", "session_id", "status", 
                            "key", "confidence", "tags", "created_at", "updated_at", 
                            "memory_type", "sources", "source", "node_type", "visibility", 
                            "usage", "background","graph_id"
                        ]
                        
                        # Convert row to dictionary
                        node_data = {}
                        for i, field_name in enumerate(field_names):
                            if i < len(row):
                                value = row[i]
                                # Handle special fields
                                if field_name in ["tags", "sources", "usage"] and isinstance(value, str):
                                    try:
                                        # Try parsing JSON string
                                        node_data[field_name] = json.loads(value)
                                    except (json.JSONDecodeError, TypeError):
                                        node_data[field_name] = value
                                else:
                                    node_data[field_name] = value
                        
                        # Parse node using _parse_node_new
                        try:
                            node = self._parse_node_new(node_data)
                            node_id = node["id"]
                            
                            if node_id not in node_ids:
                                candidates.append(node)
                                node_ids.add(node_id)
                                print(f"✅ Parsed node successfully: {node_id}")
                        except Exception as e:
                            print(f"❌ Failed to parse node: {e}")
                                
        except Exception as e:
            logger.error(f"Failed to get structure optimization candidates: {e}", exc_info=True)
            
        return candidates

    def drop_database(self) -> None:
        """Permanently delete the entire graph this instance is using."""
        return
        if self._get_config_value("use_multi_db", True):
            with self.connection.cursor() as cursor:
                cursor.execute(f"SELECT drop_graph('{self.db_name}_graph', true)")
                print(f"Graph '{self.db_name}_graph' has been dropped.")
        else:
            raise ValueError(
                f"Refusing to drop graph '{self.db_name}_graph' in "
                f"Shared Database Multi-Tenant mode"
            )

    def _parse_node(self, node_data: dict[str, Any]) -> dict[str, Any]:
        """Parse node data from database format to standard format."""
        node = node_data.copy()

        # Convert datetime to string
        for time_field in ("created_at", "updated_at"):
            if time_field in node and hasattr(node[time_field], "isoformat"):
                node[time_field] = node[time_field].isoformat()

        # Do not deserialize sources and usage; keep List[str] format
        # Do not remove user_name; keep all fields

        # 1
        # return {"id": node.pop("id"), "memory": node.pop("memory", ""), "metadata": node}

        # 2
        # node_id = node.pop("id")
        # memory = node.pop("memory", "")
        # # Add id field into metadata
        # node["id"] = node_id
        # node1 = node
        # return {"id": node_id, "memory": memory, "metadata": node1}

        return {"id": node.get("id"), "memory": node.get("memory", ""), "metadata": node}

    def _parse_node_new(self, node_data: dict[str, Any]) -> dict[str, Any]:
        """Parse node data from database format to standard format."""
        node = node_data.copy()

        # Normalize string values that may arrive as quoted literals (e.g., '"abc"')
        def _strip_wrapping_quotes(value: Any) -> Any:
            if isinstance(value, str) and len(value) >= 2:
                if value[0] == value[-1] and value[0] in ("'", '"'):
                    return value[1:-1]
            return value

        for k, v in list(node.items()):
            if isinstance(v, str):
                node[k] = _strip_wrapping_quotes(v)

        # Convert datetime to string
        for time_field in ("created_at", "updated_at"):
            if time_field in node and hasattr(node[time_field], "isoformat"):
                node[time_field] = node[time_field].isoformat()

        # Do not deserialize sources and usage; keep List[str]
        # Do not remove user_name; keep all fields

        return {"id": node.pop("id"), "memory": node.pop("memory", ""), "metadata": node}

    def __del__(self):
        """Close database connection when object is destroyed."""
        if hasattr(self, 'connection') and self.connection:
            self.connection.close()

    #deprecated
    def add_node_old(conn, id: str, memory: str, metadata: dict, graph_name=None):
        """
        Add a single node to the graph database

        Args:
            conn: Database connection
            id: Node ID
            memory: Memory content
            metadata: Metadata dictionary
            graph_name: Graph name, optional
        """
        # Use provided graph_name or default
        from psycopg2.extras import Json
        if graph_name is None:
            graph_name = GRAPH_NAME

        try:
            embedding = find_embedding(metadata)
            field_name = detect_embedding_field(embedding)
            vector_value = convert_to_vector(embedding) if field_name else None

            properties = metadata.copy()
            properties = clean_properties(properties)
            properties["id"] = id
            properties["memory"] = memory

            with conn.cursor() as cursor:
                # Delete existing record first (if any)
                delete_sql = f"""
                    DELETE FROM "Memory" 
                    WHERE id = ag_catalog._make_graph_id('{graph_name}'::name, 'Memory'::name, %s::text::cstring);
                """
                cursor.execute(delete_sql, (id,))

                # Then insert new record
                if field_name and vector_value:
                    insert_sql = f"""
                                       INSERT INTO "Memory" (id, properties, {field_name})
                                       VALUES (
                                         ag_catalog._make_graph_id('{graph_name}'::name, 'Memory'::name, %s::text::cstring),
                                         %s::text::agtype,
                                         %s::vector
                                       );
                                       """
                    cursor.execute(insert_sql, (id, Json(properties), vector_value))
                    print(f"✅ Insert/update succeeded: {id} ({field_name})")
                else:
                    insert_sql = f"""
                                        INSERT INTO "Memory" (id, properties)
                                        VALUES (
                                          ag_catalog._make_graph_id('{graph_name}'::name, 'Memory'::name, %s::text::cstring),
                                          %s::text::agtype
                                        );
                                        """
                    cursor.execute(insert_sql, (id, Json(properties)))
                    print(f"✅ Insert/update succeeded (no vector): {id}")

            conn.commit()
            return True

        except Exception as e:
            conn.rollback()
            print(f"❌ Insert failed (ID: {id}): {e}")
            return False

    @timed
    def add_node(self, id: str, memory: str, metadata: dict[str, Any], user_name: str | None = None) -> None:
        """Add a memory node to the graph."""
        # user_name comes from metadata; fallback to config if missing
        metadata["user_name"] = user_name if user_name else self.config.user_name
        # if "user_name" not in metadata:
        #     if not self._get_config_value("use_multi_db", True) and self._get_config_value("user_name"):
        #         metadata["user_name"] = self._get_config_value("user_name")

        # Safely process metadata
        metadata = _prepare_node_metadata(metadata)

        # Merge node and set metadata
        created_at = metadata.pop("created_at", datetime.utcnow().isoformat())
        updated_at = metadata.pop("updated_at", datetime.utcnow().isoformat())

        # Prepare properties
        properties = {
            "id": id,
            "memory": memory,
            "created_at": created_at,
            "updated_at": updated_at,
            **metadata
        }

        # Generate embedding if not provided
        if "embedding" not in properties or not properties["embedding"]:
            properties["embedding"] = generate_vector(self._get_config_value("embedding_dimension", 1024))

        # serialization - JSON-serialize sources and usage fields
        for field_name in ["sources", "usage"]:
            if field_name in properties and properties[field_name]:
                if isinstance(properties[field_name], list):
                    for idx in range(len(properties[field_name])):
                        # Serialize only when element is not a string
                        if not isinstance(properties[field_name][idx], str):
                            properties[field_name][idx] = json.dumps(properties[field_name][idx])
                elif isinstance(properties[field_name], str):
                    # If already a string, leave as-is
                    pass

        # Extract embedding for separate column
        embedding_vector = properties.pop("embedding", [])
        if not isinstance(embedding_vector, list):
            embedding_vector = []

        # Select column name based on embedding dimension
        embedding_column = "embedding"  # default column
        if len(embedding_vector) == 3072:
            embedding_column = "embedding_3072"
        elif len(embedding_vector) == 1024:
            embedding_column = "embedding"
        elif len(embedding_vector) == 768:
            embedding_column = "embedding_768"

        with self.connection.cursor() as cursor:
            # Delete existing record first (if any)
            delete_query = f"""
                DELETE FROM {self.db_name}_graph."Memory" 
                WHERE id = ag_catalog._make_graph_id('{self.db_name}_graph'::name, 'Memory'::name, %s::text::cstring)
            """
            cursor.execute(delete_query, (id,))
            #
            get_graph_id_query = f"""
                              SELECT ag_catalog._make_graph_id('{self.db_name}_graph'::name, 'Memory'::name, %s::text::cstring)
                          """
            cursor.execute(get_graph_id_query, (id,))
            graph_id = cursor.fetchone()[0]
            properties['graph_id'] = str(graph_id)

            # Then insert new record
            if embedding_vector:
                insert_query = f"""
                    INSERT INTO {self.db_name}_graph."Memory"(id, properties, {embedding_column})
                    VALUES (
                        ag_catalog._make_graph_id('{self.db_name}_graph'::name, 'Memory'::name, %s::text::cstring),
                        %s,
                        %s
                    )
                """
                cursor.execute(insert_query, (id, json.dumps(properties), json.dumps(embedding_vector)))
            else:
                insert_query = f"""
                    INSERT INTO {self.db_name}_graph."Memory"(id, properties)
                    VALUES (
                        ag_catalog._make_graph_id('{self.db_name}_graph'::name, 'Memory'::name, %s::text::cstring),
                        %s
                    )
                """
                cursor.execute(insert_query, (id, json.dumps(properties)))
                logger.info(f"Added node {id} to graph '{self.db_name}_graph'.")

    def _build_node_from_agtype(self, node_agtype, embedding=None):
        """
        Parse the cypher-returned column `n` (agtype or JSON string)
        into a standard node and merge embedding into properties.
        """
        try:
            # String case: '{"id":...,"label":[...],"properties":{...}}::vertex'
            if isinstance(node_agtype, str):
                json_str = node_agtype.replace('::vertex', '')
                obj = json.loads(json_str)
                if not (isinstance(obj, dict) and "properties" in obj):
                    return None
                props = obj["properties"]
            # agtype case: has `value` attribute
            elif node_agtype and hasattr(node_agtype, "value"):
                val = node_agtype.value
                if not (isinstance(val, dict) and "properties" in val):
                    return None
                props = val["properties"]
            else:
                return None

            if embedding is not None:
                props["embedding"] = embedding

            # Return standard format directly; no need to call _parse_node_new again
            return {"id": props.get("id", ""), "memory": props.get("memory", ""), "metadata": props}
        except Exception:
            return None
    @timed
    def get_neighbors_by_tag(
            self,
            tags: list[str],
            exclude_ids: list[str],
            top_k: int = 5,
            min_overlap: int = 1,
            include_embedding: bool = False,
            user_name: str | None = None,
    ) -> list[dict[str, Any]]:
        """
        Find top-K neighbor nodes with maximum tag overlap.

        Args:
            tags: The list of tags to match.
            exclude_ids: Node IDs to exclude (e.g., local cluster).
            top_k: Max number of neighbors to return.
            min_overlap: Minimum number of overlapping tags required.
            include_embedding: with/without embedding
            user_name (str, optional): User name for filtering in non-multi-db mode

        Returns:
            List of dicts with node details and overlap count.
        """
        if not tags:
            return []

        user_name = user_name if user_name else self._get_config_value("user_name")

        # Build query conditions - more relaxed filters
        where_clauses = []
        params = []

        # Exclude specified IDs - use id in properties
        if exclude_ids:
            exclude_conditions = []
            for exclude_id in exclude_ids:
                exclude_conditions.append(
                    "ag_catalog.agtype_access_operator(properties, '\"id\"'::agtype) != %s::agtype")
                params.append(f'"{exclude_id}"')
            where_clauses.append(f"({' AND '.join(exclude_conditions)})")

        # Status filter - keep only 'activated'
        where_clauses.append(
            "ag_catalog.agtype_access_operator(properties, '\"status\"'::agtype) = '\"activated\"'::agtype")

        # Type filter - exclude 'reasoning' type
        # where_clauses.append("ag_catalog.agtype_access_operator(properties, '\"node_type\"'::agtype) != '\"reasoning\"'::agtype")

        # User filter
        where_clauses.append("ag_catalog.agtype_access_operator(properties, '\"user_name\"'::agtype) = %s::agtype")
        params.append(f'"{user_name}"')

        # Testing showed no data; annotate.
        where_clauses.append("ag_catalog.agtype_access_operator(properties, '\"memory_type\"'::agtype) != '\"WorkingMemory\"'::agtype")

        where_clause = " AND ".join(where_clauses)

        # Fetch all candidate nodes
        query = f"""
            SELECT id, properties, embedding
            FROM "{self.db_name}_graph"."Memory" 
            WHERE {where_clause}
        """

        print(f"[get_neighbors_by_tag] query: {query}, params: {params}")

        try:
            with self.connection.cursor() as cursor:
                cursor.execute(query, params)
                results = cursor.fetchall()

                nodes_with_overlap = []
                for row in results:
                    node_id, properties_json, embedding_json = row
                    properties = properties_json if properties_json else {}

                    # Parse embedding
                    if include_embedding and embedding_json is not None:
                        try:
                            embedding = json.loads(embedding_json) if isinstance(embedding_json,
                                                                                 str) else embedding_json
                            properties["embedding"] = embedding
                        except (json.JSONDecodeError, TypeError):
                            logger.warning(f"Failed to parse embedding for node {node_id}")

                    # Compute tag overlap
                    node_tags = properties.get("tags", [])
                    if isinstance(node_tags, str):
                        try:
                            node_tags = json.loads(node_tags)
                        except (json.JSONDecodeError, TypeError):
                            node_tags = []

                    overlap_tags = [tag for tag in tags if tag in node_tags]
                    overlap_count = len(overlap_tags)

                    if overlap_count >= min_overlap:
                        node_data = self._parse_node({
                            "id": properties.get("id", node_id),
                            "memory": properties.get("memory", ""),
                            "metadata": properties
                        })
                        nodes_with_overlap.append((node_data, overlap_count))

                # Sort by overlap count and return top_k items
                nodes_with_overlap.sort(key=lambda x: x[1], reverse=True)
                return [node for node, _ in nodes_with_overlap[:top_k]]

        except Exception as e:
            logger.error(f"Failed to get neighbors by tag: {e}", exc_info=True)
            return []

    def get_neighbors_by_tag_ccl(
            self,
            tags: list[str],
            exclude_ids: list[str],
            top_k: int = 5,
            min_overlap: int = 1,
            include_embedding: bool = False,
            user_name: str | None = None,
    ) -> list[dict[str, Any]]:
        """
        Find top-K neighbor nodes with maximum tag overlap.

        Args:
            tags: The list of tags to match.
            exclude_ids: Node IDs to exclude (e.g., local cluster).
            top_k: Max number of neighbors to return.
            min_overlap: Minimum number of overlapping tags required.
            include_embedding: with/without embedding
            user_name (str, optional): User name for filtering in non-multi-db mode

        Returns:
            List of dicts with node details and overlap count.
        """
        if not tags:
            return []

        user_name = user_name if user_name else self._get_config_value("user_name")

        # Build query conditions; keep consistent with nebular.py
        where_clauses = [
            'n.status = "activated"',
            'NOT (n.node_type = "reasoning")',
            'NOT (n.memory_type = "WorkingMemory")',
        ]
        where_clauses=[
            'n.status = "activated"',
            'NOT (n.memory_type = "WorkingMemory")',
        ]

        if exclude_ids:
            exclude_ids_str = "[" + ", ".join(f'"{id}"' for id in exclude_ids) + "]"
            where_clauses.append(f"NOT (n.id IN {exclude_ids_str})")

        where_clauses.append(f'n.user_name = "{user_name}"')

        where_clause = " AND ".join(where_clauses)
        tag_list_literal = "[" + ", ".join(f'"{t}"' for t in tags) + "]"

        return_fields = [
            "n.id AS id",
            "n.memory AS memory",
            "n.user_name AS user_name",
            "n.user_id AS user_id",
            "n.session_id AS session_id",
            "n.status AS status",
            "n.key AS key",
            "n.confidence AS confidence",
            "n.tags AS tags",
            "n.created_at AS created_at",
            "n.updated_at AS updated_at",
            "n.memory_type AS memory_type",
            "n.sources AS sources",
            "n.source AS source",
            "n.node_type AS node_type",
            "n.visibility AS visibility",
            "n.background AS background"
        ]

        if include_embedding:
            return_fields.append("n.embedding AS embedding")

        return_fields_str = ", ".join(return_fields)
        result_fields = []
        for field in return_fields:
            # Extract field name 'id' from 'n.id AS id'
            field_name = field.split(" AS ")[-1]
            result_fields.append(f"{field_name} agtype")

        # Add overlap_count
        result_fields.append("overlap_count agtype")
        result_fields_str = ", ".join(result_fields)
        # Use Cypher query; keep consistent with nebular.py
        query = f"""
            SELECT * FROM (
                SELECT * FROM cypher('{self.db_name}_graph', $$
                WITH {tag_list_literal} AS tag_list
                MATCH (n:Memory)
                WHERE {where_clause}
                RETURN {return_fields_str},
                       size([tag IN n.tags WHERE tag IN tag_list]) AS overlap_count
                $$) AS ({result_fields_str})
            ) AS subquery
            ORDER BY (overlap_count::integer) DESC
            LIMIT {top_k}
        """
        print("get_neighbors_by_tag:",query)
        try:
            with self.connection.cursor() as cursor:
                cursor.execute(query)
                results = cursor.fetchall()

                neighbors = []
                for row in results:
                    # Parse results
                    props = {}
                    overlap_count = None

                    # Manually parse each field
                    field_names = [
                        "id", "memory", "user_name", "user_id", "session_id", "status",
                        "key", "confidence", "tags", "created_at", "updated_at",
                        "memory_type", "sources", "source", "node_type", "visibility", "background"
                    ]

                    if include_embedding:
                        field_names.append("embedding")
                    field_names.append("overlap_count")

                    for i, field in enumerate(field_names):
                        if field == "overlap_count":
                            overlap_count = row[i].value if hasattr(row[i], 'value') else row[i]
                        else:
                            props[field] = row[i].value if hasattr(row[i], 'value') else row[i]
                    overlap_int = int(overlap_count)
                    if overlap_count is not None and overlap_int >= min_overlap:
                        parsed = self._parse_node(props)
                        parsed["overlap_count"] = overlap_int
                        neighbors.append(parsed)

                # Sort by overlap count
                neighbors.sort(key=lambda x: x["overlap_count"], reverse=True)
                neighbors = neighbors[:top_k]

                # Remove overlap_count field
                result = []
                for neighbor in neighbors:
                    neighbor.pop("overlap_count", None)
                    result.append(neighbor)

                return result

        except Exception as e:
            logger.error(f"Failed to get neighbors by tag: {e}", exc_info=True)
            return []
    @timed
    def import_graph(self, data: dict[str, Any], user_name: str | None = None) -> None:
        """
        Import the entire graph from a serialized dictionary.

        Args:
            data: A dictionary containing all nodes and edges to be loaded.
            user_name (str, optional): User name for filtering in non-multi-db mode
        """
        user_name = user_name if user_name else self._get_config_value("user_name")

        # Import nodes
        for node in data.get("nodes", []):
            try:
                id, memory, metadata = _compose_node(node)
                metadata["user_name"] = user_name
                metadata = _prepare_node_metadata(metadata)
                metadata.update({"id": id, "memory": memory})

                # Use add_node to insert node
                self.add_node(id, memory, metadata)

            except Exception as e:
                logger.error(f"Fail to load node: {node}, error: {e}")

        # Import edges
        for edge in data.get("edges", []):
            try:
                source_id, target_id = edge["source"], edge["target"]
                edge_type = edge["type"]

                # Use add_edge to insert edge
                self.add_edge(source_id, target_id, edge_type, user_name)

            except Exception as e:
                logger.error(f"Fail to load edge: {edge}, error: {e}")

    @timed
    def get_edges(self, id: str, type: str = "ANY", direction: str = "ANY", user_name: str | None = None) -> list[
        dict[str, str]]:
        """
        Get edges connected to a node, with optional type and direction filter.

        Args:
            id: Node ID to retrieve edges for.
            type: Relationship type to match, or 'ANY' to match all.
            direction: 'OUTGOING', 'INCOMING', or 'ANY'.
            user_name (str, optional): User name for filtering in non-multi-db mode

        Returns:
            List of edges:
            [
              {"from": "source_id", "to": "target_id", "type": "RELATE"},
              ...
            ]
        """
        user_name = user_name if user_name else self._get_config_value("user_name")

        if direction == "OUTGOING":
            pattern = f"(a:Memory)-[r]->(b:Memory)"
            where_clause = f"a.id = '{id}'"
        elif direction == "INCOMING":
            pattern = f"(a:Memory)<-[r]-(b:Memory)"
            where_clause = f"a.id = '{id}'"
        elif direction == "ANY":
            pattern = f"(a:Memory)-[r]-(b:Memory)"
            where_clause = f"a.id = '{id}' OR b.id = '{id}'"
        else:
            raise ValueError("Invalid direction. Must be 'OUTGOING', 'INCOMING', or 'ANY'.")

        # Add type filter
        if type != "ANY":
            where_clause += f" AND type(r) = '{type}'"

        # Add user filter
        where_clause += f" AND a.user_name = '{user_name}' AND b.user_name = '{user_name}'"

        query = f"""
            SELECT * FROM cypher('{self.db_name}_graph', $$
            MATCH {pattern}
            WHERE {where_clause}
            RETURN a.id AS from_id, b.id AS to_id, type(r) AS edge_type
            $$) AS (from_id agtype, to_id agtype, edge_type agtype)
        """

        try:
            with self.connection.cursor() as cursor:
                cursor.execute(query)
                results = cursor.fetchall()

                edges = []
                for row in results:
                    from_id = row[0].value if hasattr(row[0], 'value') else row[0]
                    to_id = row[1].value if hasattr(row[1], 'value') else row[1]
                    edge_type = row[2].value if hasattr(row[2], 'value') else row[2]

                    edges.append({
                        "from": from_id,
                        "to": to_id,
                        "type": edge_type
                    })
                return edges

        except Exception as e:
            logger.error(f"Failed to get edges: {e}", exc_info=True)
            return []<|MERGE_RESOLUTION|>--- conflicted
+++ resolved
@@ -145,8 +145,6 @@
         )
         self.connection.autocommit = True
 
-<<<<<<< HEAD
-=======
         """
         # Handle auto_create
         # auto_create = config.get("auto_create", False) if isinstance(config, dict) else config.auto_create
@@ -163,7 +161,6 @@
         # self.create_index(dimensions=embedding_dim)
         """
 
->>>>>>> f0059392
     def _get_config_value(self, key: str, default=None):
         """Safely get config value from either dict or object."""
         if isinstance(self.config, dict):
