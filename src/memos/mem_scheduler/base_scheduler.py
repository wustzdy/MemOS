import multiprocessing
import os
import threading
import time

from collections.abc import Callable
from datetime import datetime
from pathlib import Path
from typing import TYPE_CHECKING

from sqlalchemy.engine import Engine

from memos.configs.mem_scheduler import AuthConfig, BaseSchedulerConfig
from memos.context.context import ContextThread
from memos.llms.base import BaseLLM
from memos.log import get_logger
from memos.mem_cube.base import BaseMemCube
from memos.mem_cube.general import GeneralMemCube
from memos.mem_scheduler.general_modules.misc import AutoDroppingQueue as Queue
from memos.mem_scheduler.general_modules.scheduler_logger import SchedulerLoggerModule
from memos.mem_scheduler.memory_manage_modules.retriever import SchedulerRetriever
from memos.mem_scheduler.monitors.dispatcher_monitor import SchedulerDispatcherMonitor
from memos.mem_scheduler.monitors.general_monitor import SchedulerGeneralMonitor
from memos.mem_scheduler.schemas.general_schemas import (
    DEFAULT_ACT_MEM_DUMP_PATH,
    DEFAULT_CONSUME_BATCH,
    DEFAULT_CONSUME_INTERVAL_SECONDS,
    DEFAULT_CONTEXT_WINDOW_SIZE,
    DEFAULT_MAX_INTERNAL_MESSAGE_QUEUE_SIZE,
    DEFAULT_MAX_WEB_LOG_QUEUE_SIZE,
    DEFAULT_STARTUP_MODE,
    DEFAULT_THREAD_POOL_MAX_WORKERS,
    DEFAULT_TOP_K,
    DEFAULT_USE_REDIS_QUEUE,
    STARTUP_BY_PROCESS,
    TreeTextMemory_SEARCH_METHOD,
)
from memos.mem_scheduler.schemas.message_schemas import (
    ScheduleLogForWebItem,
    ScheduleMessageItem,
)
from memos.mem_scheduler.schemas.monitor_schemas import MemoryMonitorItem
from memos.mem_scheduler.task_schedule_modules.dispatcher import SchedulerDispatcher
from memos.mem_scheduler.task_schedule_modules.local_queue import SchedulerLocalQueue
from memos.mem_scheduler.task_schedule_modules.redis_queue import SchedulerRedisQueue
from memos.mem_scheduler.task_schedule_modules.task_queue import ScheduleTaskQueue
from memos.mem_scheduler.utils.db_utils import get_utc_now
from memos.mem_scheduler.utils.filter_utils import (
    transform_name_to_key,
)
from memos.mem_scheduler.webservice_modules.rabbitmq_service import RabbitMQSchedulerModule
from memos.mem_scheduler.webservice_modules.redis_service import RedisSchedulerModule
from memos.memories.activation.kv import KVCacheMemory
from memos.memories.activation.vllmkv import VLLMKVCacheItem, VLLMKVCacheMemory
from memos.memories.textual.tree import TextualMemoryItem, TreeTextMemory
from memos.memories.textual.tree_text_memory.retrieve.searcher import Searcher
from memos.templates.mem_scheduler_prompts import MEMORY_ASSEMBLY_TEMPLATE
from memos.types import (
    MemCubeID,
    UserID,
)


if TYPE_CHECKING:
    from memos.reranker.http_bge import HTTPBGEReranker


logger = get_logger(__name__)


class BaseScheduler(RabbitMQSchedulerModule, RedisSchedulerModule, SchedulerLoggerModule):
    """Base class for all mem_scheduler."""

    def __init__(self, config: BaseSchedulerConfig):
        """Initialize the scheduler with the given configuration."""
        super().__init__()
        self.config = config

        # hyper-parameters
        self.top_k = self.config.get("top_k", DEFAULT_TOP_K)
        self.context_window_size = self.config.get(
            "context_window_size", DEFAULT_CONTEXT_WINDOW_SIZE
        )
        self.enable_activation_memory = self.config.get("enable_activation_memory", False)
        self.act_mem_dump_path = self.config.get("act_mem_dump_path", DEFAULT_ACT_MEM_DUMP_PATH)
        self.search_method = self.config.get("search_method", TreeTextMemory_SEARCH_METHOD)
        self.enable_parallel_dispatch = self.config.get("enable_parallel_dispatch", True)
        self.thread_pool_max_workers = self.config.get(
            "thread_pool_max_workers", DEFAULT_THREAD_POOL_MAX_WORKERS
        )

        # startup mode configuration
        self.scheduler_startup_mode = self.config.get(
            "scheduler_startup_mode", DEFAULT_STARTUP_MODE
        )

        # optional configs
        self.disabled_handlers: list | None = self.config.get("disabled_handlers", None)

        self.max_web_log_queue_size = self.config.get(
            "max_web_log_queue_size", DEFAULT_MAX_WEB_LOG_QUEUE_SIZE
        )
        self._web_log_message_queue: Queue[ScheduleLogForWebItem] = Queue(
            maxsize=self.max_web_log_queue_size
        )
        self._consumer_thread = None  # Reference to our consumer thread/process
        self._consumer_process = None  # Reference to our consumer process
        self._running = False
        self._consume_interval = self.config.get(
            "consume_interval_seconds", DEFAULT_CONSUME_INTERVAL_SECONDS
        )
        self.consume_batch = self.config.get("consume_batch", DEFAULT_CONSUME_BATCH)

        # message queue configuration
        self.use_redis_queue = self.config.get("use_redis_queue", DEFAULT_USE_REDIS_QUEUE)
        self.max_internal_message_queue_size = self.config.get(
            "max_internal_message_queue_size", DEFAULT_MAX_INTERNAL_MESSAGE_QUEUE_SIZE
        )
        self.memos_message_queue = ScheduleTaskQueue(
            use_redis_queue=self.use_redis_queue,
            maxsize=self.max_internal_message_queue_size,
            disabled_handlers=self.disabled_handlers,
        )
        self.searcher: Searcher | None = None
        self.retriever: SchedulerRetriever | None = None
        self.db_engine: Engine | None = None
        self.monitor: SchedulerGeneralMonitor | None = None
        self.dispatcher_monitor: SchedulerDispatcherMonitor | None = None
        self.mem_reader = None  # Will be set by MOSCore
        self.dispatcher = SchedulerDispatcher(
            config=self.config,
            memos_message_queue=self.memos_message_queue,
            use_redis_queue=self.use_redis_queue,
            max_workers=self.thread_pool_max_workers,
            enable_parallel_dispatch=self.enable_parallel_dispatch,
        )

        # other attributes
        self._context_lock = threading.Lock()
        self.current_user_id: UserID | str | None = None
        self.current_mem_cube_id: MemCubeID | str | None = None
        self.current_mem_cube: BaseMemCube | None = None
        self.auth_config_path: str | Path | None = self.config.get("auth_config_path", None)
        self.auth_config = None
        self.rabbitmq_config = None

    def init_mem_cube(
        self,
        mem_cube: BaseMemCube,
        searcher: Searcher | None = None,
    ):
        self.mem_cube = mem_cube
        self.text_mem: TreeTextMemory = self.mem_cube.text_mem
        self.reranker: HTTPBGEReranker = self.text_mem.reranker
        if searcher is None:
            self.searcher: Searcher = self.text_mem.get_searcher(
                manual_close_internet=os.getenv("ENABLE_INTERNET", "true").lower() == "false",
<<<<<<< HEAD
                moscube=False,
                process_llm=self.process_llm,
=======
>>>>>>> 1519e33c
            )
        else:
            self.searcher = searcher

    def initialize_modules(
        self,
        chat_llm: BaseLLM,
        process_llm: BaseLLM | None = None,
        db_engine: Engine | None = None,
        mem_reader=None,
    ):
        if process_llm is None:
            process_llm = chat_llm

        try:
            # initialize submodules
            self.chat_llm = chat_llm
            self.process_llm = process_llm
            self.db_engine = db_engine
            self.monitor = SchedulerGeneralMonitor(
                process_llm=self.process_llm, config=self.config, db_engine=self.db_engine
            )
            self.db_engine = self.monitor.db_engine
            self.dispatcher_monitor = SchedulerDispatcherMonitor(config=self.config)
            self.retriever = SchedulerRetriever(process_llm=self.process_llm, config=self.config)

            if mem_reader:
                self.mem_reader = mem_reader

            if self.enable_parallel_dispatch:
                self.dispatcher_monitor.initialize(dispatcher=self.dispatcher)
                self.dispatcher_monitor.start()

            # initialize with auth_config
            try:
                if self.auth_config_path is not None and Path(self.auth_config_path).exists():
                    self.auth_config = AuthConfig.from_local_config(
                        config_path=self.auth_config_path
                    )
                elif AuthConfig.default_config_exists():
                    self.auth_config = AuthConfig.from_local_config()
                else:
                    self.auth_config = AuthConfig.from_local_env()
            except Exception:
                pass

            if self.auth_config is not None:
                self.rabbitmq_config = self.auth_config.rabbitmq
                if self.rabbitmq_config is not None:
                    self.initialize_rabbitmq(config=self.rabbitmq_config)

            logger.debug("GeneralScheduler has been initialized")
        except Exception as e:
            logger.error(f"Failed to initialize scheduler modules: {e}", exc_info=True)
            # Clean up any partially initialized resources
            self._cleanup_on_init_failure()
            raise

        # start queue monitor if enabled and a bot is set later

    def debug_mode_on(self):
        self.memos_message_queue.debug_mode_on()

    def _cleanup_on_init_failure(self):
        """Clean up resources if initialization fails."""
        try:
            if hasattr(self, "dispatcher_monitor") and self.dispatcher_monitor is not None:
                self.dispatcher_monitor.stop()
        except Exception as e:
            logger.warning(f"Error during cleanup: {e}")

    @property
    def mem_cube(self) -> BaseMemCube:
        """The memory cube associated with this MemChat."""
        return self.current_mem_cube

    @mem_cube.setter
    def mem_cube(self, value: BaseMemCube) -> None:
        """The memory cube associated with this MemChat."""
        self.current_mem_cube = value
        self.retriever.mem_cube = value

    def transform_working_memories_to_monitors(
        self, query_keywords, memories: list[TextualMemoryItem]
    ) -> list[MemoryMonitorItem]:
        """
        Convert a list of TextualMemoryItem objects into MemoryMonitorItem objects
        with importance scores based on keyword matching.

        Args:
            memories: List of TextualMemoryItem objects to be transformed.

        Returns:
            List of MemoryMonitorItem objects with computed importance scores.
        """

        result = []
        mem_length = len(memories)
        for idx, mem in enumerate(memories):
            text_mem = mem.memory
            mem_key = transform_name_to_key(name=text_mem)

            # Calculate importance score based on keyword matches
            keywords_score = 0
            if query_keywords and text_mem:
                for keyword, count in query_keywords.items():
                    keyword_count = text_mem.count(keyword)
                    if keyword_count > 0:
                        keywords_score += keyword_count * count
                        logger.debug(
                            f"Matched keyword '{keyword}' {keyword_count} times, added {keywords_score} to keywords_score"
                        )

            # rank score
            sorting_score = mem_length - idx

            mem_monitor = MemoryMonitorItem(
                memory_text=text_mem,
                tree_memory_item=mem,
                tree_memory_item_mapping_key=mem_key,
                sorting_score=sorting_score,
                keywords_score=keywords_score,
                recording_count=1,
            )
            result.append(mem_monitor)

        logger.info(f"Transformed {len(result)} memories to monitors")
        return result

    def replace_working_memory(
        self,
        user_id: UserID | str,
        mem_cube_id: MemCubeID | str,
        mem_cube: GeneralMemCube,
        original_memory: list[TextualMemoryItem],
        new_memory: list[TextualMemoryItem],
    ) -> None | list[TextualMemoryItem]:
        """Replace working memory with new memories after reranking."""
        text_mem_base = mem_cube.text_mem
        if isinstance(text_mem_base, TreeTextMemory):
            text_mem_base: TreeTextMemory = text_mem_base

            # process rerank memories with llm
            query_db_manager = self.monitor.query_monitors[user_id][mem_cube_id]
            # Sync with database to get latest query history
            query_db_manager.sync_with_orm()

            query_history = query_db_manager.obj.get_queries_with_timesort()

            original_count = len(original_memory)
            # Filter out memories tagged with "mode:fast"
            filtered_original_memory = []
            for origin_mem in original_memory:
                if "mode:fast" not in origin_mem.metadata.tags:
                    filtered_original_memory.append(origin_mem)
                else:
                    logger.debug(
                        f"Filtered out memory - ID: {getattr(origin_mem, 'id', 'unknown')}, Tags: {origin_mem.metadata.tags}"
                    )
            # Calculate statistics
            filtered_count = original_count - len(filtered_original_memory)
            remaining_count = len(filtered_original_memory)

            logger.info(
                f"Filtering complete. Removed {filtered_count} memories with tag 'mode:fast'. Remaining memories: {remaining_count}"
            )
            original_memory = filtered_original_memory

            memories_with_new_order, rerank_success_flag = (
                self.retriever.process_and_rerank_memories(
                    queries=query_history,
                    original_memory=original_memory,
                    new_memory=new_memory,
                    top_k=self.top_k,
                )
            )

            # Filter completely unrelated memories according to query_history
            logger.info(f"Filtering memories based on query history: {len(query_history)} queries")
            filtered_memories, filter_success_flag = self.retriever.filter_unrelated_memories(
                query_history=query_history,
                memories=memories_with_new_order,
            )

            if filter_success_flag:
                logger.info(
                    f"Memory filtering completed successfully. "
                    f"Filtered from {len(memories_with_new_order)} to {len(filtered_memories)} memories"
                )
                memories_with_new_order = filtered_memories
            else:
                logger.warning(
                    "Memory filtering failed - keeping all memories as fallback. "
                    f"Original count: {len(memories_with_new_order)}"
                )

            # Update working memory monitors
            query_keywords = query_db_manager.obj.get_keywords_collections()
            logger.info(
                f"Processing {len(memories_with_new_order)} memories with {len(query_keywords)} query keywords"
            )
            new_working_memory_monitors = self.transform_working_memories_to_monitors(
                query_keywords=query_keywords,
                memories=memories_with_new_order,
            )

            if not rerank_success_flag:
                for one in new_working_memory_monitors:
                    one.sorting_score = 0

            logger.info(f"update {len(new_working_memory_monitors)} working_memory_monitors")
            self.monitor.update_working_memory_monitors(
                new_working_memory_monitors=new_working_memory_monitors,
                user_id=user_id,
                mem_cube_id=mem_cube_id,
                mem_cube=mem_cube,
            )

            mem_monitors: list[MemoryMonitorItem] = self.monitor.working_memory_monitors[user_id][
                mem_cube_id
            ].obj.get_sorted_mem_monitors(reverse=True)
            new_working_memories = [mem_monitor.tree_memory_item for mem_monitor in mem_monitors]

            text_mem_base.replace_working_memory(memories=new_working_memories)

            logger.info(
                f"The working memory has been replaced with {len(memories_with_new_order)} new memories."
            )
            self.log_working_memory_replacement(
                original_memory=original_memory,
                new_memory=new_working_memories,
                user_id=user_id,
                mem_cube_id=mem_cube_id,
                mem_cube=mem_cube,
                log_func_callback=self._submit_web_logs,
            )
        else:
            logger.error("memory_base is not supported")
            memories_with_new_order = new_memory

        return memories_with_new_order

    def update_activation_memory(
        self,
        new_memories: list[str | TextualMemoryItem],
        label: str,
        user_id: UserID | str,
        mem_cube_id: MemCubeID | str,
        mem_cube: GeneralMemCube,
    ) -> None:
        """
        Update activation memory by extracting KVCacheItems from new_memory (list of str),
        add them to a KVCacheMemory instance, and dump to disk.
        """
        if len(new_memories) == 0:
            logger.error("update_activation_memory: new_memory is empty.")
            return
        if isinstance(new_memories[0], TextualMemoryItem):
            new_text_memories = [mem.memory for mem in new_memories]
        elif isinstance(new_memories[0], str):
            new_text_memories = new_memories
        else:
            logger.error("Not Implemented.")
            return

        try:
            if isinstance(mem_cube.act_mem, VLLMKVCacheMemory):
                act_mem: VLLMKVCacheMemory = mem_cube.act_mem
            elif isinstance(mem_cube.act_mem, KVCacheMemory):
                act_mem: KVCacheMemory = mem_cube.act_mem
            else:
                logger.error("Not Implemented.")
                return

            new_text_memory = MEMORY_ASSEMBLY_TEMPLATE.format(
                memory_text="".join(
                    [
                        f"{i + 1}. {sentence.strip()}\n"
                        for i, sentence in enumerate(new_text_memories)
                        if sentence.strip()  # Skip empty strings
                    ]
                )
            )

            # huggingface or vllm kv cache
            original_cache_items: list[VLLMKVCacheItem] = act_mem.get_all()
            original_text_memories = []
            if len(original_cache_items) > 0:
                pre_cache_item: VLLMKVCacheItem = original_cache_items[-1]
                original_text_memories = pre_cache_item.records.text_memories
                original_composed_text_memory = pre_cache_item.records.composed_text_memory
                if original_composed_text_memory == new_text_memory:
                    logger.warning(
                        "Skipping memory update - new composition matches existing cache: %s",
                        new_text_memory[:50] + "..."
                        if len(new_text_memory) > 50
                        else new_text_memory,
                    )
                    return
                act_mem.delete_all()

            cache_item = act_mem.extract(new_text_memory)
            cache_item.records.text_memories = new_text_memories
            cache_item.records.timestamp = get_utc_now()

            act_mem.add([cache_item])
            act_mem.dump(self.act_mem_dump_path)

            self.log_activation_memory_update(
                original_text_memories=original_text_memories,
                new_text_memories=new_text_memories,
                label=label,
                user_id=user_id,
                mem_cube_id=mem_cube_id,
                mem_cube=mem_cube,
                log_func_callback=self._submit_web_logs,
            )

        except Exception as e:
            logger.error(f"MOS-based activation memory update failed: {e}", exc_info=True)
            # Re-raise the exception if it's critical for the operation
            # For now, we'll continue execution but this should be reviewed

    def update_activation_memory_periodically(
        self,
        interval_seconds: int,
        label: str,
        user_id: UserID | str,
        mem_cube_id: MemCubeID | str,
        mem_cube: GeneralMemCube,
    ):
        try:
            if (
                self.monitor.last_activation_mem_update_time == datetime.min
                or self.monitor.timed_trigger(
                    last_time=self.monitor.last_activation_mem_update_time,
                    interval_seconds=interval_seconds,
                )
            ):
                logger.info(
                    f"Updating activation memory for user {user_id} and mem_cube {mem_cube_id}"
                )

                if (
                    user_id not in self.monitor.working_memory_monitors
                    or mem_cube_id not in self.monitor.working_memory_monitors[user_id]
                    or len(self.monitor.working_memory_monitors[user_id][mem_cube_id].obj.memories)
                    == 0
                ):
                    logger.warning(
                        "No memories found in working_memory_monitors, activation memory update is skipped"
                    )
                    return

                self.monitor.update_activation_memory_monitors(
                    user_id=user_id, mem_cube_id=mem_cube_id, mem_cube=mem_cube
                )

                # Sync with database to get latest activation memories
                activation_db_manager = self.monitor.activation_memory_monitors[user_id][
                    mem_cube_id
                ]
                activation_db_manager.sync_with_orm()
                new_activation_memories = [
                    m.memory_text for m in activation_db_manager.obj.memories
                ]

                logger.info(
                    f"Collected {len(new_activation_memories)} new memory entries for processing"
                )
                # Print the content of each new activation memory
                for i, memory in enumerate(new_activation_memories[:5], 1):
                    logger.info(
                        f"Part of New Activation Memorires | {i}/{len(new_activation_memories)}: {memory[:20]}"
                    )

                self.update_activation_memory(
                    new_memories=new_activation_memories,
                    label=label,
                    user_id=user_id,
                    mem_cube_id=mem_cube_id,
                    mem_cube=mem_cube,
                )

                self.monitor.last_activation_mem_update_time = get_utc_now()

                logger.debug(
                    f"Activation memory update completed at {self.monitor.last_activation_mem_update_time}"
                )

            else:
                logger.info(
                    f"Skipping update - {interval_seconds} second interval not yet reached. "
                    f"Last update time is {self.monitor.last_activation_mem_update_time} and now is "
                    f"{get_utc_now()}"
                )
        except Exception as e:
            logger.error(f"Error in update_activation_memory_periodically: {e}", exc_info=True)

    def submit_messages(self, messages: ScheduleMessageItem | list[ScheduleMessageItem]):
        self.memos_message_queue.submit_messages(messages=messages)

    def _submit_web_logs(
        self, messages: ScheduleLogForWebItem | list[ScheduleLogForWebItem]
    ) -> None:
        """Submit log messages to the web log queue and optionally to RabbitMQ.

        Args:
            messages: Single log message or list of log messages
        """
        if self.rabbitmq_config is None:
            return

        if isinstance(messages, ScheduleLogForWebItem):
            messages = [messages]  # transform single message to list

        for message in messages:
            if not isinstance(message, ScheduleLogForWebItem):
                error_msg = f"Invalid message type: {type(message)}, expected ScheduleLogForWebItem"
                logger.error(error_msg)
                raise TypeError(error_msg)

            self._web_log_message_queue.put(message)
            message_info = message.debug_info()
            logger.debug(f"Submitted Scheduling log for web: {message_info}")

            if self.is_rabbitmq_connected():
                logger.info(f"Submitted Scheduling log to rabbitmq: {message_info}")
                self.rabbitmq_publish_message(message=message.to_dict())
        logger.debug(f"{len(messages)} submitted. {self._web_log_message_queue.qsize()} in queue.")

    def get_web_log_messages(self) -> list[dict]:
        """
        Retrieve structured log messages from the queue and return JSON-serializable dicts.
        """
        raw_items: list[ScheduleLogForWebItem] = []
        while True:
            try:
                raw_items.append(self._web_log_message_queue.get_nowait())
            except Exception:
                break

        def _map_label(label: str) -> str:
            from memos.mem_scheduler.schemas.general_schemas import (
                ADD_LABEL,
                ANSWER_LABEL,
                MEM_ARCHIVE_LABEL,
                MEM_ORGANIZE_LABEL,
                MEM_UPDATE_LABEL,
                QUERY_LABEL,
            )

            mapping = {
                QUERY_LABEL: "addMessage",
                ANSWER_LABEL: "addMessage",
                ADD_LABEL: "addMemory",
                MEM_UPDATE_LABEL: "updateMemory",
                MEM_ORGANIZE_LABEL: "mergeMemory",
                MEM_ARCHIVE_LABEL: "archiveMemory",
            }
            return mapping.get(label, label)

        def _normalize_item(item: ScheduleLogForWebItem) -> dict:
            data = item.to_dict()
            data["label"] = _map_label(data.get("label"))
            memcube_content = getattr(item, "memcube_log_content", None) or []
            metadata = getattr(item, "metadata", None) or []

            memcube_name = getattr(item, "memcube_name", None)
            if not memcube_name and hasattr(self, "_map_memcube_name"):
                memcube_name = self._map_memcube_name(item.mem_cube_id)
            data["memcube_name"] = memcube_name

            memory_len = getattr(item, "memory_len", None)
            if memory_len is None:
                if data["label"] == "mergeMemory":
                    memory_len = len([c for c in memcube_content if c.get("type") != "postMerge"])
                elif memcube_content:
                    memory_len = len(memcube_content)
                else:
                    memory_len = 1 if item.log_content else 0

            data["memcube_log_content"] = memcube_content
            data["memory_len"] = memory_len

            def _with_memory_time(meta: dict) -> dict:
                enriched = dict(meta)
                if "memory_time" not in enriched:
                    enriched["memory_time"] = enriched.get("updated_at") or enriched.get(
                        "update_at"
                    )
                return enriched

            data["metadata"] = [_with_memory_time(m) for m in metadata]
            data["log_title"] = ""
            return data

        return [_normalize_item(it) for it in raw_items]

    def _message_consumer(self) -> None:
        """
        Continuously checks the queue for messages and dispatches them.

        Runs in a dedicated thread to process messages at regular intervals.
        For Redis queue, this method starts the Redis listener.
        """

        # Original local queue logic
        while self._running:  # Use a running flag for graceful shutdown
            try:
                # Get messages in batches based on consume_batch setting

                messages = self.memos_message_queue.get_messages(batch_size=self.consume_batch)

                if messages:
                    try:
                        import contextlib

                        with contextlib.suppress(Exception):
                            if messages:
                                self.dispatcher.on_messages_enqueued(messages)

                        self.dispatcher.dispatch(messages)
                    except Exception as e:
                        logger.error(f"Error dispatching messages: {e!s}")

                # Sleep briefly to prevent busy waiting
                time.sleep(self._consume_interval)  # Adjust interval as needed

            except Exception as e:
                # Don't log error for "No messages available in Redis queue" as it's expected
                if "No messages available in Redis queue" not in str(e):
                    logger.error(f"Unexpected error in message consumer: {e!s}")
                time.sleep(self._consume_interval)  # Prevent tight error loops

    def start(self) -> None:
        """
        Start the message consumer thread/process and initialize dispatcher resources.

        Initializes and starts:
        1. Message consumer thread or process (based on startup_mode)
        2. Dispatcher thread pool (if parallel dispatch enabled)
        """
        # Initialize dispatcher resources
        if self.enable_parallel_dispatch:
            logger.info(
                f"Initializing dispatcher thread pool with {self.thread_pool_max_workers} workers"
            )

        self.start_consumer()

    def start_consumer(self) -> None:
        """
        Start only the message consumer thread/process.

        This method can be used to restart the consumer after it has been stopped
        with stop_consumer(), without affecting other scheduler components.
        """
        if self._running:
            logger.warning("Memory Scheduler consumer is already running")
            return

        # Start consumer based on startup mode
        self._running = True

        if self.scheduler_startup_mode == STARTUP_BY_PROCESS:
            # Start consumer process
            self._consumer_process = multiprocessing.Process(
                target=self._message_consumer,
                daemon=True,
                name="MessageConsumerProcess",
            )
            self._consumer_process.start()
            logger.info("Message consumer process started")
        else:
            # Default to thread mode
            self._consumer_thread = ContextThread(
                target=self._message_consumer,
                daemon=True,
                name="MessageConsumerThread",
            )
            self._consumer_thread.start()
            logger.info("Message consumer thread started")

    def stop_consumer(self) -> None:
        """Stop only the message consumer thread/process gracefully.

        This method stops the consumer without affecting other components like
        dispatcher or monitors. Useful when you want to pause message processing
        while keeping other scheduler components running.
        """
        if not self._running:
            logger.warning("Memory Scheduler consumer is not running")
            return

        # Signal consumer thread/process to stop
        self._running = False

        # Wait for consumer thread or process
        if self.scheduler_startup_mode == STARTUP_BY_PROCESS and self._consumer_process:
            if self._consumer_process.is_alive():
                self._consumer_process.join(timeout=5.0)
                if self._consumer_process.is_alive():
                    logger.warning("Consumer process did not stop gracefully, terminating...")
                    self._consumer_process.terminate()
                    self._consumer_process.join(timeout=2.0)
                    if self._consumer_process.is_alive():
                        logger.error("Consumer process could not be terminated")
                    else:
                        logger.info("Consumer process terminated")
                else:
                    logger.info("Consumer process stopped")
            self._consumer_process = None
        elif self._consumer_thread and self._consumer_thread.is_alive():
            self._consumer_thread.join(timeout=5.0)
            if self._consumer_thread.is_alive():
                logger.warning("Consumer thread did not stop gracefully")
            else:
                logger.info("Consumer thread stopped")
            self._consumer_thread = None

        logger.info("Memory Scheduler consumer stopped")

    def stop(self) -> None:
        """Stop all scheduler components gracefully.

        1. Stops message consumer thread/process
        2. Shuts down dispatcher thread pool
        3. Cleans up resources
        """
        if not self._running:
            logger.warning("Memory Scheduler is not running")
            return

        # Stop consumer first
        self.stop_consumer()

        # Shutdown dispatcher
        if self.dispatcher:
            logger.info("Shutting down dispatcher...")
            self.dispatcher.shutdown()

        # Shutdown dispatcher_monitor
        if self.dispatcher_monitor:
            logger.info("Shutting down monitor...")
            self.dispatcher_monitor.stop()

    @property
    def handlers(self) -> dict[str, Callable]:
        """
        Access the dispatcher's handlers dictionary.

        Returns:
            dict[str, Callable]: Dictionary mapping labels to handler functions
        """
        if not self.dispatcher:
            logger.warning("Dispatcher is not initialized, returning empty handlers dict")
            return {}

        return self.dispatcher.handlers

    def register_handlers(
        self, handlers: dict[str, Callable[[list[ScheduleMessageItem]], None]]
    ) -> None:
        """
        Bulk register multiple handlers from a dictionary.

        Args:
            handlers: Dictionary mapping labels to handler functions
                      Format: {label: handler_callable}
        """
        if not self.dispatcher:
            logger.warning("Dispatcher is not initialized, cannot register handlers")
            return

        self.dispatcher.register_handlers(handlers)

    def unregister_handlers(self, labels: list[str]) -> dict[str, bool]:
        """
        Unregister handlers from the dispatcher by their labels.

        Args:
            labels: List of labels to unregister handlers for

        Returns:
            dict[str, bool]: Dictionary mapping each label to whether it was successfully unregistered
        """
        if not self.dispatcher:
            logger.warning("Dispatcher is not initialized, cannot unregister handlers")
            return dict.fromkeys(labels, False)

        return self.dispatcher.unregister_handlers(labels)

    def get_running_tasks(self, filter_func: Callable | None = None) -> dict[str, dict]:
        if not self.dispatcher:
            logger.warning("Dispatcher is not initialized, returning empty tasks dict")
            return {}

        running_tasks = self.dispatcher.get_running_tasks(filter_func=filter_func)

        # Convert RunningTaskItem objects to dictionaries for easier consumption
        result = {}
        for task_id, task_item in running_tasks.items():
            result[task_id] = {
                "item_id": task_item.item_id,
                "user_id": task_item.user_id,
                "mem_cube_id": task_item.mem_cube_id,
                "task_info": task_item.task_info,
                "task_name": task_item.task_name,
                "start_time": task_item.start_time,
                "end_time": task_item.end_time,
                "status": task_item.status,
                "result": task_item.result,
                "error_message": task_item.error_message,
                "messages": task_item.messages,
            }

        return result

    @staticmethod
    def init_task_status():
        return {
            "running": 0,
            "remaining": 0,
            "completed": 0,
        }

    def get_tasks_status(self):
        task_status = self.init_task_status()
        memos_message_queue = self.memos_message_queue.memos_message_queue
        if isinstance(memos_message_queue, SchedulerRedisQueue):
            stream_keys = memos_message_queue.get_stream_keys(
                stream_key_prefix=memos_message_queue.stream_key_prefix
            )
            for stream_key in stream_keys:
                if stream_key not in task_status:
                    task_status[stream_key] = self.init_task_status()
                # For Redis queue, prefer XINFO GROUPS to compute pending
                groups_info = memos_message_queue.redis.xinfo_groups(stream_key)
                if groups_info:
                    for group in groups_info:
                        if group.get("name") == memos_message_queue.consumer_group:
                            task_status[stream_key]["running"] += int(group.get("pending", 0))
                            task_status[stream_key]["remaining"] += memos_message_queue.qsize()[
                                stream_key
                            ]
                            task_status["running"] += int(group.get("pending", 0))
                            task_status["remaining"] += task_status[stream_key]["remaining"]
                            break

        elif isinstance(memos_message_queue, SchedulerLocalQueue):
            running_task_count = self.dispatcher.get_running_task_count()
            task_status["running"] = running_task_count
            task_status["remaining"] = sum(memos_message_queue.qsize().values())
        else:
            logger.error(
                f"type of self.memos_message_queue is {memos_message_queue}, which is not supported"
            )
            raise NotImplementedError()
        return task_status

    def mem_scheduler_wait(
        self, timeout: float = 180.0, poll: float = 0.1, log_every: float = 0.01
    ) -> bool:
        """
        Uses EWMA throughput, detects leaked `unfinished_tasks`, and waits for dispatcher.
        """
        deadline = time.monotonic() + timeout
        memos_message_queue = self.memos_message_queue.memos_message_queue

        # --- helpers (local, no external deps) ---
        def _unfinished() -> int:
            """Prefer `unfinished_tasks`; fallback to `qsize()`."""
            try:
                u = getattr(memos_message_queue, "unfinished_tasks", None)
                if u is not None:
                    return int(u)
            except Exception:
                pass
            try:
                return int(memos_message_queue.qsize())
            except Exception:
                return 0

        def _fmt_eta(seconds: float | None) -> str:
            """Format seconds to human-readable string."""
            if seconds is None or seconds != seconds or seconds == float("inf"):
                return "unknown"
            s = max(0, int(seconds))
            h, s = divmod(s, 3600)
            m, s = divmod(s, 60)
            if h > 0:
                return f"{h:d}h{m:02d}m{s:02d}s"
            if m > 0:
                return f"{m:d}m{s:02d}s"
            return f"{s:d}s"

        # --- EWMA throughput state (tasks/s) ---
        alpha = 0.3
        rate = 0.0
        last_t = None  # type: float | None
        last_done = 0

        # --- dynamic totals & stuck detection ---
        init_unfinished = _unfinished()
        done_total = 0
        last_unfinished = None
        stuck_ticks = 0
        next_log = 0.0

        while True:
            # 1) read counters
            curr_unfinished = _unfinished()
            try:
                qsz = int(memos_message_queue.qsize())
            except Exception:
                qsz = -1

            pend = run = 0
            stats_fn = getattr(self.dispatcher, "stats", None)
            if self.enable_parallel_dispatch and self.dispatcher is not None and callable(stats_fn):
                try:
                    st = (
                        stats_fn()
                    )  # expected: {'pending':int,'running':int,'done':int?,'rate':float?}
                    run = int(st.get("running", 0))

                except Exception:
                    pass

            if isinstance(memos_message_queue, SchedulerRedisQueue):
                # For Redis queue, prefer XINFO GROUPS to compute pending
                groups_info = memos_message_queue.redis.xinfo_groups(
                    memos_message_queue.stream_key_prefix
                )
                if groups_info:
                    for group in groups_info:
                        if group.get("name") == memos_message_queue.consumer_group:
                            pend = int(group.get("pending", pend))
                            break
            else:
                pend = run

            # 2) dynamic total (allows new tasks queued while waiting)
            total_now = max(init_unfinished, done_total + curr_unfinished)
            done_total = max(0, total_now - curr_unfinished)

            # 3) update EWMA throughput
            now = time.monotonic()
            if last_t is None:
                last_t = now
            else:
                dt = max(1e-6, now - last_t)
                dc = max(0, done_total - last_done)
                inst = dc / dt
                rate = inst if rate == 0.0 else alpha * inst + (1 - alpha) * rate
                last_t = now
                last_done = done_total

            eta = None if rate <= 1e-9 else (curr_unfinished / rate)

            # 4) progress log (throttled)
            if now >= next_log:
                print(
                    f"[mem_scheduler_wait] remaining≈{curr_unfinished} | throughput≈{rate:.2f} msg/s | ETA≈{_fmt_eta(eta)} "
                    f"| qsize={qsz} pending={pend} running={run}"
                )
                next_log = now + max(0.2, log_every)

            # 5) exit / stuck detection
            idle_dispatcher = (
                (pend == 0 and run == 0)
                if (self.enable_parallel_dispatch and self.dispatcher is not None)
                else True
            )
            if curr_unfinished == 0:
                break
            if curr_unfinished > 0 and qsz == 0 and idle_dispatcher:
                if last_unfinished == curr_unfinished:
                    stuck_ticks += 1
                else:
                    stuck_ticks = 0
            else:
                stuck_ticks = 0
            last_unfinished = curr_unfinished

            if stuck_ticks >= 3:
                logger.warning(
                    "mem_scheduler_wait: detected leaked 'unfinished_tasks' -> treating queue as drained"
                )
                break

            if now >= deadline:
                logger.warning("mem_scheduler_wait: queue did not drain before timeout")
                return False

            time.sleep(poll)

        # 6) wait dispatcher (second stage)
        remaining = max(0.0, deadline - time.monotonic())
        if self.enable_parallel_dispatch and self.dispatcher is not None:
            try:
                ok = self.dispatcher.join(timeout=remaining if remaining > 0 else 0)
            except TypeError:
                ok = self.dispatcher.join()
            if not ok:
                logger.warning("mem_scheduler_wait: dispatcher did not complete before timeout")
                return False

        return True

    def _gather_queue_stats(self) -> dict:
        """Collect queue/dispatcher stats for reporting."""
        memos_message_queue = self.memos_message_queue.memos_message_queue
        stats: dict[str, int | float | str] = {}
        stats["use_redis_queue"] = bool(self.use_redis_queue)
        # local queue metrics
        if not self.use_redis_queue:
            try:
                stats["qsize"] = int(memos_message_queue.qsize())
            except Exception:
                stats["qsize"] = -1
            # unfinished_tasks if available
            try:
                stats["unfinished_tasks"] = int(
                    getattr(memos_message_queue, "unfinished_tasks", 0) or 0
                )
            except Exception:
                stats["unfinished_tasks"] = -1
            stats["maxsize"] = int(self.max_internal_message_queue_size)
            try:
                maxsize = int(self.max_internal_message_queue_size) or 1
                qsize = int(stats.get("qsize", 0))
                stats["utilization"] = min(1.0, max(0.0, qsize / maxsize))
            except Exception:
                stats["utilization"] = 0.0
        # dispatcher stats
        try:
            d_stats = self.dispatcher.stats()
            stats.update(
                {
                    "running": int(d_stats.get("running", 0)),
                    "inflight": int(d_stats.get("inflight", 0)),
                    "handlers": int(d_stats.get("handlers", 0)),
                }
            )
        except Exception:
            stats.update({"running": 0, "inflight": 0, "handlers": 0})
        return stats<|MERGE_RESOLUTION|>--- conflicted
+++ resolved
@@ -55,7 +55,7 @@
 from memos.memories.textual.tree import TextualMemoryItem, TreeTextMemory
 from memos.memories.textual.tree_text_memory.retrieve.searcher import Searcher
 from memos.templates.mem_scheduler_prompts import MEMORY_ASSEMBLY_TEMPLATE
-from memos.types import (
+from memos.types.general_types import (
     MemCubeID,
     UserID,
 )
@@ -155,11 +155,8 @@
         if searcher is None:
             self.searcher: Searcher = self.text_mem.get_searcher(
                 manual_close_internet=os.getenv("ENABLE_INTERNET", "true").lower() == "false",
-<<<<<<< HEAD
                 moscube=False,
                 process_llm=self.process_llm,
-=======
->>>>>>> 1519e33c
             )
         else:
             self.searcher = searcher
