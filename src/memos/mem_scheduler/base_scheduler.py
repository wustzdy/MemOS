import multiprocessing
import queue
import threading
import time

from collections.abc import Callable
from datetime import datetime
from pathlib import Path

from sqlalchemy.engine import Engine

from memos.configs.mem_scheduler import AuthConfig, BaseSchedulerConfig
from memos.llms.base import BaseLLM
from memos.log import get_logger
from memos.mem_cube.general import GeneralMemCube
from memos.mem_scheduler.general_modules.dispatcher import SchedulerDispatcher
from memos.mem_scheduler.general_modules.misc import AutoDroppingQueue as Queue
from memos.mem_scheduler.general_modules.scheduler_logger import SchedulerLoggerModule
from memos.mem_scheduler.memory_manage_modules.retriever import SchedulerRetriever
from memos.mem_scheduler.monitors.dispatcher_monitor import SchedulerDispatcherMonitor
from memos.mem_scheduler.monitors.general_monitor import SchedulerGeneralMonitor
from memos.mem_scheduler.schemas.general_schemas import (
    DEFAULT_ACT_MEM_DUMP_PATH,
    DEFAULT_CONSUME_INTERVAL_SECONDS,
    DEFAULT_CONTEXT_WINDOW_SIZE,
    DEFAULT_MAX_INTERNAL_MESSAGE_QUEUE_SIZE,
    DEFAULT_STARTUP_MODE,
    DEFAULT_THREAD_POOL_MAX_WORKERS,
    DEFAULT_TOP_K,
    DEFAULT_USE_REDIS_QUEUE,
    STARTUP_BY_PROCESS,
    MemCubeID,
    TreeTextMemory_SEARCH_METHOD,
    UserID,
)
from memos.mem_scheduler.schemas.message_schemas import (
    ScheduleLogForWebItem,
    ScheduleMessageItem,
)
from memos.mem_scheduler.schemas.monitor_schemas import MemoryMonitorItem
from memos.mem_scheduler.utils.db_utils import get_utc_now
from memos.mem_scheduler.utils.filter_utils import (
    transform_name_to_key,
)
from memos.mem_scheduler.webservice_modules.rabbitmq_service import RabbitMQSchedulerModule
from memos.mem_scheduler.webservice_modules.redis_service import RedisSchedulerModule
from memos.memories.activation.kv import KVCacheMemory
from memos.memories.activation.vllmkv import VLLMKVCacheItem, VLLMKVCacheMemory
from memos.memories.textual.tree import TextualMemoryItem, TreeTextMemory
from memos.templates.mem_scheduler_prompts import MEMORY_ASSEMBLY_TEMPLATE


logger = get_logger(__name__)


class BaseScheduler(RabbitMQSchedulerModule, RedisSchedulerModule, SchedulerLoggerModule):
    """Base class for all mem_scheduler."""

    def __init__(self, config: BaseSchedulerConfig):
        """Initialize the scheduler with the given configuration."""
        super().__init__()
        self.config = config

        # hyper-parameters
        self.top_k = self.config.get("top_k", DEFAULT_TOP_K)
        self.context_window_size = self.config.get(
            "context_window_size", DEFAULT_CONTEXT_WINDOW_SIZE
        )
        self.enable_activation_memory = self.config.get("enable_activation_memory", False)
        self.act_mem_dump_path = self.config.get("act_mem_dump_path", DEFAULT_ACT_MEM_DUMP_PATH)
        self.search_method = self.config.get("search_method", TreeTextMemory_SEARCH_METHOD)
        self.enable_parallel_dispatch = self.config.get("enable_parallel_dispatch", True)
        self.thread_pool_max_workers = self.config.get(
            "thread_pool_max_workers", DEFAULT_THREAD_POOL_MAX_WORKERS
        )

        # startup mode configuration
        self.scheduler_startup_mode = self.config.get(
            "scheduler_startup_mode", DEFAULT_STARTUP_MODE
        )

        self.retriever: SchedulerRetriever | None = None
        self.db_engine: Engine | None = None
        self.monitor: SchedulerGeneralMonitor | None = None
        self.dispatcher_monitor: SchedulerDispatcherMonitor | None = None
        self.mem_reader = None  # Will be set by MOSCore
        self.dispatcher = SchedulerDispatcher(
            config=self.config,
            max_workers=self.thread_pool_max_workers,
            enable_parallel_dispatch=self.enable_parallel_dispatch,
        )

        # optional configs
        self.disable_handlers: list | None = self.config.get("disable_handlers", None)

        # message queue configuration
        self.use_redis_queue = self.config.get("use_redis_queue", DEFAULT_USE_REDIS_QUEUE)
        self.max_internal_message_queue_size = self.config.get(
            "max_internal_message_queue_size", DEFAULT_MAX_INTERNAL_MESSAGE_QUEUE_SIZE
        )

        # Initialize message queue based on configuration
        if self.use_redis_queue:
            self.memos_message_queue = None  # Will use Redis instead
            # Initialize Redis if using Redis queue with auto-initialization
            self.auto_initialize_redis()
        else:
            self.memos_message_queue: Queue[ScheduleMessageItem] = Queue(
                maxsize=self.max_internal_message_queue_size
            )

        self.max_web_log_queue_size = self.config.get("max_web_log_queue_size", 50)
        self._web_log_message_queue: Queue[ScheduleLogForWebItem] = Queue(
            maxsize=self.max_web_log_queue_size
        )
        self._consumer_thread = None  # Reference to our consumer thread/process
        self._consumer_process = None  # Reference to our consumer process
        self._running = False
        self._consume_interval = self.config.get(
            "consume_interval_seconds", DEFAULT_CONSUME_INTERVAL_SECONDS
        )

        # other attributes
        self._context_lock = threading.Lock()
        self.current_user_id: UserID | str | None = None
        self.current_mem_cube_id: MemCubeID | str | None = None
        self.current_mem_cube: GeneralMemCube | None = None
        self.auth_config_path: str | Path | None = self.config.get("auth_config_path", None)
        self.auth_config = None
        self.rabbitmq_config = None

    def initialize_modules(
        self,
        chat_llm: BaseLLM,
        process_llm: BaseLLM | None = None,
        db_engine: Engine | None = None,
    ):
        if process_llm is None:
            process_llm = chat_llm

        try:
            # initialize submodules
            self.chat_llm = chat_llm
            self.process_llm = process_llm
            self.db_engine = db_engine
            self.monitor = SchedulerGeneralMonitor(
                process_llm=self.process_llm, config=self.config, db_engine=self.db_engine
            )
            self.db_engine = self.monitor.db_engine
            self.dispatcher_monitor = SchedulerDispatcherMonitor(config=self.config)
            self.retriever = SchedulerRetriever(process_llm=self.process_llm, config=self.config)

            if self.enable_parallel_dispatch:
                self.dispatcher_monitor.initialize(dispatcher=self.dispatcher)
                self.dispatcher_monitor.start()

            # initialize with auth_config
            try:
                if self.auth_config_path is not None and Path(self.auth_config_path).exists():
                    self.auth_config = AuthConfig.from_local_config(
                        config_path=self.auth_config_path
                    )
                elif AuthConfig.default_config_exists():
                    self.auth_config = AuthConfig.from_local_config()
                else:
                    self.auth_config = AuthConfig.from_local_env()
            except Exception:
                pass

            if self.auth_config is not None:
                self.rabbitmq_config = self.auth_config.rabbitmq
                if self.rabbitmq_config is not None:
                    self.initialize_rabbitmq(config=self.rabbitmq_config)

            logger.debug("GeneralScheduler has been initialized")
        except Exception as e:
            logger.error(f"Failed to initialize scheduler modules: {e}", exc_info=True)
            # Clean up any partially initialized resources
            self._cleanup_on_init_failure()
            raise

    def _cleanup_on_init_failure(self):
        """Clean up resources if initialization fails."""
        try:
            if hasattr(self, "dispatcher_monitor") and self.dispatcher_monitor is not None:
                self.dispatcher_monitor.stop()
        except Exception as e:
            logger.warning(f"Error during cleanup: {e}")

    @property
    def mem_cube(self) -> GeneralMemCube:
        """The memory cube associated with this MemChat."""
        return self.current_mem_cube

    @mem_cube.setter
    def mem_cube(self, value: GeneralMemCube) -> None:
        """The memory cube associated with this MemChat."""
        self.current_mem_cube = value
        self.retriever.mem_cube = value

    def _set_current_context_from_message(self, msg: ScheduleMessageItem) -> None:
        """Update current user/cube context from the incoming message (thread-safe)."""
        with self._context_lock:
            self.current_user_id = msg.user_id
            self.current_mem_cube_id = msg.mem_cube_id
            self.current_mem_cube = msg.mem_cube

    def transform_working_memories_to_monitors(
        self, query_keywords, memories: list[TextualMemoryItem]
    ) -> list[MemoryMonitorItem]:
        """
        Convert a list of TextualMemoryItem objects into MemoryMonitorItem objects
        with importance scores based on keyword matching.

        Args:
            memories: List of TextualMemoryItem objects to be transformed.

        Returns:
            List of MemoryMonitorItem objects with computed importance scores.
        """

        result = []
        mem_length = len(memories)
        for idx, mem in enumerate(memories):
            text_mem = mem.memory
            mem_key = transform_name_to_key(name=text_mem)

            # Calculate importance score based on keyword matches
            keywords_score = 0
            if query_keywords and text_mem:
                for keyword, count in query_keywords.items():
                    keyword_count = text_mem.count(keyword)
                    if keyword_count > 0:
                        keywords_score += keyword_count * count
                        logger.debug(
                            f"Matched keyword '{keyword}' {keyword_count} times, added {keywords_score} to keywords_score"
                        )

            # rank score
            sorting_score = mem_length - idx

            mem_monitor = MemoryMonitorItem(
                memory_text=text_mem,
                tree_memory_item=mem,
                tree_memory_item_mapping_key=mem_key,
                sorting_score=sorting_score,
                keywords_score=keywords_score,
                recording_count=1,
            )
            result.append(mem_monitor)

        logger.info(f"Transformed {len(result)} memories to monitors")
        return result

    def replace_working_memory(
        self,
        user_id: UserID | str,
        mem_cube_id: MemCubeID | str,
        mem_cube: GeneralMemCube,
        original_memory: list[TextualMemoryItem],
        new_memory: list[TextualMemoryItem],
    ) -> None | list[TextualMemoryItem]:
        """Replace working memory with new memories after reranking."""
        text_mem_base = mem_cube.text_mem
        if isinstance(text_mem_base, TreeTextMemory):
            text_mem_base: TreeTextMemory = text_mem_base

            # process rerank memories with llm
            query_db_manager = self.monitor.query_monitors[user_id][mem_cube_id]
            # Sync with database to get latest query history
            query_db_manager.sync_with_orm()

            query_history = query_db_manager.obj.get_queries_with_timesort()
            memories_with_new_order, rerank_success_flag = (
                self.retriever.process_and_rerank_memories(
                    queries=query_history,
                    original_memory=original_memory,
                    new_memory=new_memory,
                    top_k=self.top_k,
                )
            )

            # Filter completely unrelated memories according to query_history
            logger.info(f"Filtering memories based on query history: {len(query_history)} queries")
            filtered_memories, filter_success_flag = self.retriever.filter_unrelated_memories(
                query_history=query_history,
                memories=memories_with_new_order,
            )

            if filter_success_flag:
                logger.info(
                    f"Memory filtering completed successfully. "
                    f"Filtered from {len(memories_with_new_order)} to {len(filtered_memories)} memories"
                )
                memories_with_new_order = filtered_memories
            else:
                logger.warning(
                    "Memory filtering failed - keeping all memories as fallback. "
                    f"Original count: {len(memories_with_new_order)}"
                )

            # Update working memory monitors
            query_keywords = query_db_manager.obj.get_keywords_collections()
            logger.info(
                f"Processing {len(memories_with_new_order)} memories with {len(query_keywords)} query keywords"
            )
            new_working_memory_monitors = self.transform_working_memories_to_monitors(
                query_keywords=query_keywords,
                memories=memories_with_new_order,
            )

            if not rerank_success_flag:
                for one in new_working_memory_monitors:
                    one.sorting_score = 0

            logger.info(f"update {len(new_working_memory_monitors)} working_memory_monitors")
            self.monitor.update_working_memory_monitors(
                new_working_memory_monitors=new_working_memory_monitors,
                user_id=user_id,
                mem_cube_id=mem_cube_id,
                mem_cube=mem_cube,
            )

            mem_monitors: list[MemoryMonitorItem] = self.monitor.working_memory_monitors[user_id][
                mem_cube_id
            ].obj.get_sorted_mem_monitors(reverse=True)
            new_working_memories = [mem_monitor.tree_memory_item for mem_monitor in mem_monitors]

            text_mem_base.replace_working_memory(memories=new_working_memories)

            logger.info(
                f"The working memory has been replaced with {len(memories_with_new_order)} new memories."
            )
            self.log_working_memory_replacement(
                original_memory=original_memory,
                new_memory=new_working_memories,
                user_id=user_id,
                mem_cube_id=mem_cube_id,
                mem_cube=mem_cube,
                log_func_callback=self._submit_web_logs,
            )
        else:
            logger.error("memory_base is not supported")
            memories_with_new_order = new_memory

        return memories_with_new_order

    def update_activation_memory(
        self,
        new_memories: list[str | TextualMemoryItem],
        label: str,
        user_id: UserID | str,
        mem_cube_id: MemCubeID | str,
        mem_cube: GeneralMemCube,
    ) -> None:
        """
        Update activation memory by extracting KVCacheItems from new_memory (list of str),
        add them to a KVCacheMemory instance, and dump to disk.
        """
        if len(new_memories) == 0:
            logger.error("update_activation_memory: new_memory is empty.")
            return
        if isinstance(new_memories[0], TextualMemoryItem):
            new_text_memories = [mem.memory for mem in new_memories]
        elif isinstance(new_memories[0], str):
            new_text_memories = new_memories
        else:
            logger.error("Not Implemented.")
            return

        try:
            if isinstance(mem_cube.act_mem, VLLMKVCacheMemory):
                act_mem: VLLMKVCacheMemory = mem_cube.act_mem
            elif isinstance(mem_cube.act_mem, KVCacheMemory):
                act_mem: KVCacheMemory = mem_cube.act_mem
            else:
                logger.error("Not Implemented.")
                return

            new_text_memory = MEMORY_ASSEMBLY_TEMPLATE.format(
                memory_text="".join(
                    [
                        f"{i + 1}. {sentence.strip()}\n"
                        for i, sentence in enumerate(new_text_memories)
                        if sentence.strip()  # Skip empty strings
                    ]
                )
            )

            # huggingface or vllm kv cache
            original_cache_items: list[VLLMKVCacheItem] = act_mem.get_all()
            original_text_memories = []
            if len(original_cache_items) > 0:
                pre_cache_item: VLLMKVCacheItem = original_cache_items[-1]
                original_text_memories = pre_cache_item.records.text_memories
                original_composed_text_memory = pre_cache_item.records.composed_text_memory
                if original_composed_text_memory == new_text_memory:
                    logger.warning(
                        "Skipping memory update - new composition matches existing cache: %s",
                        new_text_memory[:50] + "..."
                        if len(new_text_memory) > 50
                        else new_text_memory,
                    )
                    return
                act_mem.delete_all()

            cache_item = act_mem.extract(new_text_memory)
            cache_item.records.text_memories = new_text_memories
            cache_item.records.timestamp = get_utc_now()

            act_mem.add([cache_item])
            act_mem.dump(self.act_mem_dump_path)

            self.log_activation_memory_update(
                original_text_memories=original_text_memories,
                new_text_memories=new_text_memories,
                label=label,
                user_id=user_id,
                mem_cube_id=mem_cube_id,
                mem_cube=mem_cube,
                log_func_callback=self._submit_web_logs,
            )

        except Exception as e:
            logger.error(f"MOS-based activation memory update failed: {e}", exc_info=True)
            # Re-raise the exception if it's critical for the operation
            # For now, we'll continue execution but this should be reviewed

    def update_activation_memory_periodically(
        self,
        interval_seconds: int,
        label: str,
        user_id: UserID | str,
        mem_cube_id: MemCubeID | str,
        mem_cube: GeneralMemCube,
    ):
        try:
            if (
                self.monitor.last_activation_mem_update_time == datetime.min
                or self.monitor.timed_trigger(
                    last_time=self.monitor.last_activation_mem_update_time,
                    interval_seconds=interval_seconds,
                )
            ):
                logger.info(
                    f"Updating activation memory for user {user_id} and mem_cube {mem_cube_id}"
                )

                if (
                    user_id not in self.monitor.working_memory_monitors
                    or mem_cube_id not in self.monitor.working_memory_monitors[user_id]
                    or len(self.monitor.working_memory_monitors[user_id][mem_cube_id].obj.memories)
                    == 0
                ):
                    logger.warning(
                        "No memories found in working_memory_monitors, activation memory update is skipped"
                    )
                    return

                self.monitor.update_activation_memory_monitors(
                    user_id=user_id, mem_cube_id=mem_cube_id, mem_cube=mem_cube
                )

                # Sync with database to get latest activation memories
                activation_db_manager = self.monitor.activation_memory_monitors[user_id][
                    mem_cube_id
                ]
                activation_db_manager.sync_with_orm()
                new_activation_memories = [
                    m.memory_text for m in activation_db_manager.obj.memories
                ]

                logger.info(
                    f"Collected {len(new_activation_memories)} new memory entries for processing"
                )
                # Print the content of each new activation memory
                for i, memory in enumerate(new_activation_memories[:5], 1):
                    logger.info(
                        f"Part of New Activation Memorires | {i}/{len(new_activation_memories)}: {memory[:20]}"
                    )

                self.update_activation_memory(
                    new_memories=new_activation_memories,
                    label=label,
                    user_id=user_id,
                    mem_cube_id=mem_cube_id,
                    mem_cube=mem_cube,
                )

                self.monitor.last_activation_mem_update_time = get_utc_now()

                logger.debug(
                    f"Activation memory update completed at {self.monitor.last_activation_mem_update_time}"
                )

            else:
                logger.info(
                    f"Skipping update - {interval_seconds} second interval not yet reached. "
                    f"Last update time is {self.monitor.last_activation_mem_update_time} and now is "
                    f"{get_utc_now()}"
                )
        except Exception as e:
            logger.error(f"Error in update_activation_memory_periodically: {e}", exc_info=True)

<<<<<<< HEAD
    async def submit_messages(self, messages: ScheduleMessageItem | list[ScheduleMessageItem]):
=======
    def submit_messages(self, messages: ScheduleMessageItem | list[ScheduleMessageItem]):
>>>>>>> 1de72cfb
        """Submit messages to the message queue (either local queue or Redis)."""
        if isinstance(messages, ScheduleMessageItem):
            messages = [messages]  # transform single message to list

        for message in messages:
            if not isinstance(message, ScheduleMessageItem):
                error_msg = f"Invalid message type: {type(message)}, expected ScheduleMessageItem"
                logger.error(error_msg)
                raise TypeError(error_msg)

            if self.disable_handlers and message.label in self.disable_handlers:
                logger.info(f"Skipping disabled handler: {message.label} - {message.content}")
                continue

            if self.use_redis_queue:
                # Use Redis stream for message queue
<<<<<<< HEAD
                await self.redis_add_message_stream(message.to_dict())
=======
                self.redis_add_message_stream(message.to_dict())
>>>>>>> 1de72cfb
                logger.info(f"Submitted message to Redis: {message.label} - {message.content}")
            else:
                # Use local queue
                self.memos_message_queue.put(message)
                logger.info(
                    f"Submitted message to local queue: {message.label} - {message.content}"
                )

    def _submit_web_logs(
        self, messages: ScheduleLogForWebItem | list[ScheduleLogForWebItem]
    ) -> None:
        """Submit log messages to the web log queue and optionally to RabbitMQ.

        Args:
            messages: Single log message or list of log messages
        """
        if self.rabbitmq_config is None:
            return

        if isinstance(messages, ScheduleLogForWebItem):
            messages = [messages]  # transform single message to list

        for message in messages:
            if not isinstance(message, ScheduleLogForWebItem):
                error_msg = f"Invalid message type: {type(message)}, expected ScheduleLogForWebItem"
                logger.error(error_msg)
                raise TypeError(error_msg)

            self._web_log_message_queue.put(message)
            message_info = message.debug_info()
            logger.debug(f"Submitted Scheduling log for web: {message_info}")

            if self.is_rabbitmq_connected():
                logger.info(f"Submitted Scheduling log to rabbitmq: {message_info}")
                self.rabbitmq_publish_message(message=message.to_dict())
        logger.debug(f"{len(messages)} submitted. {self._web_log_message_queue.qsize()} in queue.")

    def get_web_log_messages(self) -> list[dict]:
        """
        Retrieves all web log messages from the queue and returns them as a list of JSON-serializable dictionaries.

        Returns:
            List[dict]: A list of dictionaries representing ScheduleLogForWebItem objects,
                       ready for JSON serialization. The list is ordered from oldest to newest.
        """
        messages = []
        while True:
            try:
                item = self._web_log_message_queue.get_nowait()  # Thread-safe get
                messages.append(item.to_dict())
            except queue.Empty:
                break
        return messages

    def _message_consumer(self) -> None:
        """
        Continuously checks the queue for messages and dispatches them.

        Runs in a dedicated thread to process messages at regular intervals.
        For Redis queue, this method starts the Redis listener.
        """
        if self.use_redis_queue:
            # For Redis queue, start the Redis listener
            def redis_message_handler(message_data):
                """Handler for Redis messages"""
                try:
                    # Redis message data needs to be decoded from bytes to string
                    decoded_data = {}
                    for key, value in message_data.items():
                        if isinstance(key, bytes):
                            key = key.decode("utf-8")
                        if isinstance(value, bytes):
                            value = value.decode("utf-8")
                        decoded_data[key] = value

                    message = ScheduleMessageItem.from_dict(decoded_data)
                    self.dispatcher.dispatch([message])
                except Exception as e:
                    logger.error(f"Error processing Redis message: {e}")
                    logger.error(f"Message data: {message_data}")

            self.redis_start_listening(handler=redis_message_handler)

            # Keep the thread alive while Redis listener is running
            while self._running:
                time.sleep(self._consume_interval)
        else:
            # Original local queue logic
            while self._running:  # Use a running flag for graceful shutdown
                try:
                    # Get all available messages at once (thread-safe approach)
                    messages = []
                    while True:
                        try:
                            # Use get_nowait() directly without empty() check to avoid race conditions
                            message = self.memos_message_queue.get_nowait()
                            messages.append(message)
                        except queue.Empty:
                            # No more messages available
                            break

                    if messages:
                        try:
                            self.dispatcher.dispatch(messages)
                        except Exception as e:
                            logger.error(f"Error dispatching messages: {e!s}")
                        finally:
                            # Mark all messages as processed
                            for _ in messages:
                                self.memos_message_queue.task_done()

                    # Sleep briefly to prevent busy waiting
                    time.sleep(self._consume_interval)  # Adjust interval as needed

                except Exception as e:
                    logger.error(f"Unexpected error in message consumer: {e!s}")
                    time.sleep(self._consume_interval)  # Prevent tight error loops

    def start(self) -> None:
        """
        Start the message consumer thread/process and initialize dispatcher resources.

        Initializes and starts:
        1. Message consumer thread or process (based on startup_mode)
        2. Dispatcher thread pool (if parallel dispatch enabled)
        """
        if self._running:
            logger.warning("Memory Scheduler is already running")
            return

        # Initialize dispatcher resources
        if self.enable_parallel_dispatch:
            logger.info(
                f"Initializing dispatcher thread pool with {self.thread_pool_max_workers} workers"
            )

        # Start consumer based on startup mode
        self._running = True

        if self.scheduler_startup_mode == STARTUP_BY_PROCESS:
            # Start consumer process
            self._consumer_process = multiprocessing.Process(
                target=self._message_consumer,
                daemon=True,
                name="MessageConsumerProcess",
            )
            self._consumer_process.start()
            logger.info("Message consumer process started")
        else:
            # Default to thread mode
            self._consumer_thread = threading.Thread(
                target=self._message_consumer,
                daemon=True,
                name="MessageConsumerThread",
            )
            self._consumer_thread.start()
            logger.info("Message consumer thread started")

    def stop(self) -> None:
        """Stop all scheduler components gracefully.

        1. Stops message consumer thread/process
        2. Shuts down dispatcher thread pool
        3. Cleans up resources
        """
        if not self._running:
            logger.warning("Memory Scheduler is not running")
            return

        # Signal consumer thread/process to stop
        self._running = False

        # Wait for consumer thread or process
        if self.scheduler_startup_mode == STARTUP_BY_PROCESS and self._consumer_process:
            if self._consumer_process.is_alive():
                self._consumer_process.join(timeout=5.0)
                if self._consumer_process.is_alive():
                    logger.warning("Consumer process did not stop gracefully, terminating...")
                    self._consumer_process.terminate()
                    self._consumer_process.join(timeout=2.0)
                    if self._consumer_process.is_alive():
                        logger.error("Consumer process could not be terminated")
                    else:
                        logger.info("Consumer process terminated")
                else:
                    logger.info("Consumer process stopped")
        elif self._consumer_thread and self._consumer_thread.is_alive():
            self._consumer_thread.join(timeout=5.0)
            if self._consumer_thread.is_alive():
                logger.warning("Consumer thread did not stop gracefully")
            else:
                logger.info("Consumer thread stopped")

        # Shutdown dispatcher
        if self.dispatcher:
            logger.info("Shutting down dispatcher...")
            self.dispatcher.shutdown()

        # Shutdown dispatcher_monitor
        if self.dispatcher_monitor:
            logger.info("Shutting down monitor...")
            self.dispatcher_monitor.stop()

        # Clean up queues
        self._cleanup_queues()
        logger.info("Memory Scheduler stopped completely")

    @property
    def handlers(self) -> dict[str, Callable]:
        """
        Access the dispatcher's handlers dictionary.

        Returns:
            dict[str, Callable]: Dictionary mapping labels to handler functions
        """
        if not self.dispatcher:
            logger.warning("Dispatcher is not initialized, returning empty handlers dict")
            return {}

        return self.dispatcher.handlers

    def register_handlers(
        self, handlers: dict[str, Callable[[list[ScheduleMessageItem]], None]]
    ) -> None:
        """
        Bulk register multiple handlers from a dictionary.

        Args:
            handlers: Dictionary mapping labels to handler functions
                      Format: {label: handler_callable}
        """
        if not self.dispatcher:
            logger.warning("Dispatcher is not initialized, cannot register handlers")
            return

        self.dispatcher.register_handlers(handlers)

    def unregister_handlers(self, labels: list[str]) -> dict[str, bool]:
        """
        Unregister handlers from the dispatcher by their labels.

        Args:
            labels: List of labels to unregister handlers for

        Returns:
            dict[str, bool]: Dictionary mapping each label to whether it was successfully unregistered
        """
        if not self.dispatcher:
            logger.warning("Dispatcher is not initialized, cannot unregister handlers")
            return dict.fromkeys(labels, False)

        return self.dispatcher.unregister_handlers(labels)

    def get_running_tasks(self, filter_func: Callable | None = None) -> dict[str, dict]:
<<<<<<< HEAD
        """
        Get currently running tasks, optionally filtered by a custom function.

        This method delegates to the dispatcher's get_running_tasks method.

        Args:
            filter_func: Optional function to filter tasks. Should accept a RunningTaskItem
                        and return True if the task should be included in results.

        Returns:
            dict[str, dict]: Dictionary mapping task IDs to task information dictionaries.
                           Each task dict contains: item_id, user_id, mem_cube_id, task_info,
                           task_name, start_time, end_time, status, result, error_message, messages

        Examples:
            # Get all running tasks
            all_tasks = scheduler.get_running_tasks()

            # Get tasks for specific user
            user_tasks = scheduler.get_running_tasks(
                filter_func=lambda task: task.user_id == "user123"
            )

            # Get tasks with specific status
            active_tasks = scheduler.get_running_tasks(
                filter_func=lambda task: task.status == "running"
            )
        """
=======
>>>>>>> 1de72cfb
        if not self.dispatcher:
            logger.warning("Dispatcher is not initialized, returning empty tasks dict")
            return {}

        running_tasks = self.dispatcher.get_running_tasks(filter_func=filter_func)

        # Convert RunningTaskItem objects to dictionaries for easier consumption
        result = {}
        for task_id, task_item in running_tasks.items():
            result[task_id] = {
                "item_id": task_item.item_id,
                "user_id": task_item.user_id,
                "mem_cube_id": task_item.mem_cube_id,
                "task_info": task_item.task_info,
                "task_name": task_item.task_name,
                "start_time": task_item.start_time,
                "end_time": task_item.end_time,
                "status": task_item.status,
                "result": task_item.result,
                "error_message": task_item.error_message,
                "messages": task_item.messages,
            }

        return result

    def _cleanup_queues(self) -> None:
        """Ensure all queues are emptied and marked as closed."""
        if self.use_redis_queue:
            # For Redis queue, stop the listener and close connection
            try:
                self.redis_stop_listening()
                self.redis_close()
            except Exception as e:
                logger.error(f"Error cleaning up Redis connection: {e}")
        else:
            # Original local queue cleanup
            try:
                while not self.memos_message_queue.empty():
                    self.memos_message_queue.get_nowait()
                    self.memos_message_queue.task_done()
            except queue.Empty:
                pass

        try:
            while not self._web_log_message_queue.empty():
                self._web_log_message_queue.get_nowait()
        except queue.Empty:
            pass

    def mem_scheduler_wait(
        self, timeout: float = 180.0, poll: float = 0.1, log_every: float = 0.01
    ) -> bool:
        """
        Uses EWMA throughput, detects leaked `unfinished_tasks`, and waits for dispatcher.
        """
        deadline = time.monotonic() + timeout

        # --- helpers (local, no external deps) ---
        def _unfinished() -> int:
            """Prefer `unfinished_tasks`; fallback to `qsize()`."""
            try:
                u = getattr(self.memos_message_queue, "unfinished_tasks", None)
                if u is not None:
                    return int(u)
            except Exception:
                pass
            try:
                return int(self.memos_message_queue.qsize())
            except Exception:
                return 0

        def _fmt_eta(seconds: float | None) -> str:
            """Format seconds to human-readable string."""
            if seconds is None or seconds != seconds or seconds == float("inf"):
                return "unknown"
            s = max(0, int(seconds))
            h, s = divmod(s, 3600)
            m, s = divmod(s, 60)
            if h > 0:
                return f"{h:d}h{m:02d}m{s:02d}s"
            if m > 0:
                return f"{m:d}m{s:02d}s"
            return f"{s:d}s"

        # --- EWMA throughput state (tasks/s) ---
        alpha = 0.3
        rate = 0.0
        last_t = None  # type: float | None
        last_done = 0

        # --- dynamic totals & stuck detection ---
        init_unfinished = _unfinished()
        done_total = 0
        last_unfinished = None
        stuck_ticks = 0
        next_log = 0.0

        while True:
            # 1) read counters
            curr_unfinished = _unfinished()
            try:
                qsz = int(self.memos_message_queue.qsize())
            except Exception:
                qsz = -1

            pend = run = 0
            stats_fn = getattr(self.dispatcher, "stats", None)
            if self.enable_parallel_dispatch and self.dispatcher is not None and callable(stats_fn):
                try:
                    st = (
                        stats_fn()
                    )  # expected: {'pending':int,'running':int,'done':int?,'rate':float?}
                    pend = int(st.get("pending", 0))
                    run = int(st.get("running", 0))
                except Exception:
                    pass

            # 2) dynamic total (allows new tasks queued while waiting)
            total_now = max(init_unfinished, done_total + curr_unfinished)
            done_total = max(0, total_now - curr_unfinished)

            # 3) update EWMA throughput
            now = time.monotonic()
            if last_t is None:
                last_t = now
            else:
                dt = max(1e-6, now - last_t)
                dc = max(0, done_total - last_done)
                inst = dc / dt
                rate = inst if rate == 0.0 else alpha * inst + (1 - alpha) * rate
                last_t = now
                last_done = done_total

            eta = None if rate <= 1e-9 else (curr_unfinished / rate)

            # 4) progress log (throttled)
            if now >= next_log:
                print(
                    f"[mem_scheduler_wait] remaining≈{curr_unfinished} | throughput≈{rate:.2f} msg/s | ETA≈{_fmt_eta(eta)} "
                    f"| qsize={qsz} pending={pend} running={run}"
                )
                next_log = now + max(0.2, log_every)

            # 5) exit / stuck detection
            idle_dispatcher = (
                (pend == 0 and run == 0)
                if (self.enable_parallel_dispatch and self.dispatcher is not None)
                else True
            )
            if curr_unfinished == 0:
                break
            if curr_unfinished > 0 and qsz == 0 and idle_dispatcher:
                if last_unfinished == curr_unfinished:
                    stuck_ticks += 1
                else:
                    stuck_ticks = 0
            else:
                stuck_ticks = 0
            last_unfinished = curr_unfinished

            if stuck_ticks >= 3:
                logger.warning(
                    "mem_scheduler_wait: detected leaked 'unfinished_tasks' -> treating queue as drained"
                )
                break

            if now >= deadline:
                logger.warning("mem_scheduler_wait: queue did not drain before timeout")
                return False

            time.sleep(poll)

        # 6) wait dispatcher (second stage)
        remaining = max(0.0, deadline - time.monotonic())
        if self.enable_parallel_dispatch and self.dispatcher is not None:
            try:
                ok = self.dispatcher.join(timeout=remaining if remaining > 0 else 0)
            except TypeError:
                ok = self.dispatcher.join()
            if not ok:
                logger.warning("mem_scheduler_wait: dispatcher did not complete before timeout")
                return False

        return True<|MERGE_RESOLUTION|>--- conflicted
+++ resolved
@@ -502,11 +502,7 @@
         except Exception as e:
             logger.error(f"Error in update_activation_memory_periodically: {e}", exc_info=True)
 
-<<<<<<< HEAD
-    async def submit_messages(self, messages: ScheduleMessageItem | list[ScheduleMessageItem]):
-=======
     def submit_messages(self, messages: ScheduleMessageItem | list[ScheduleMessageItem]):
->>>>>>> 1de72cfb
         """Submit messages to the message queue (either local queue or Redis)."""
         if isinstance(messages, ScheduleMessageItem):
             messages = [messages]  # transform single message to list
@@ -523,11 +519,7 @@
 
             if self.use_redis_queue:
                 # Use Redis stream for message queue
-<<<<<<< HEAD
-                await self.redis_add_message_stream(message.to_dict())
-=======
                 self.redis_add_message_stream(message.to_dict())
->>>>>>> 1de72cfb
                 logger.info(f"Submitted message to Redis: {message.label} - {message.content}")
             else:
                 # Use local queue
@@ -782,37 +774,6 @@
         return self.dispatcher.unregister_handlers(labels)
 
     def get_running_tasks(self, filter_func: Callable | None = None) -> dict[str, dict]:
-<<<<<<< HEAD
-        """
-        Get currently running tasks, optionally filtered by a custom function.
-
-        This method delegates to the dispatcher's get_running_tasks method.
-
-        Args:
-            filter_func: Optional function to filter tasks. Should accept a RunningTaskItem
-                        and return True if the task should be included in results.
-
-        Returns:
-            dict[str, dict]: Dictionary mapping task IDs to task information dictionaries.
-                           Each task dict contains: item_id, user_id, mem_cube_id, task_info,
-                           task_name, start_time, end_time, status, result, error_message, messages
-
-        Examples:
-            # Get all running tasks
-            all_tasks = scheduler.get_running_tasks()
-
-            # Get tasks for specific user
-            user_tasks = scheduler.get_running_tasks(
-                filter_func=lambda task: task.user_id == "user123"
-            )
-
-            # Get tasks with specific status
-            active_tasks = scheduler.get_running_tasks(
-                filter_func=lambda task: task.status == "running"
-            )
-        """
-=======
->>>>>>> 1de72cfb
         if not self.dispatcher:
             logger.warning("Dispatcher is not initialized, returning empty tasks dict")
             return {}
