import contextlib
import multiprocessing
import threading
import time

from collections.abc import Callable
from datetime import datetime
from pathlib import Path
from typing import TYPE_CHECKING

from sqlalchemy.engine import Engine

from memos.configs.mem_scheduler import AuthConfig, BaseSchedulerConfig
from memos.llms.base import BaseLLM
from memos.log import get_logger
from memos.mem_cube.general import GeneralMemCube
from memos.mem_scheduler.general_modules.dispatcher import SchedulerDispatcher
from memos.mem_scheduler.general_modules.misc import AutoDroppingQueue as Queue
from memos.mem_scheduler.general_modules.redis_queue import SchedulerRedisQueue
from memos.mem_scheduler.general_modules.scheduler_logger import SchedulerLoggerModule
from memos.mem_scheduler.memory_manage_modules.retriever import SchedulerRetriever
from memos.mem_scheduler.monitors.dispatcher_monitor import SchedulerDispatcherMonitor
from memos.mem_scheduler.monitors.general_monitor import SchedulerGeneralMonitor
from memos.mem_scheduler.schemas.general_schemas import (
    DEFAULT_ACT_MEM_DUMP_PATH,
    DEFAULT_CONSUME_BATCH,
    DEFAULT_CONSUME_INTERVAL_SECONDS,
    DEFAULT_CONTEXT_WINDOW_SIZE,
    DEFAULT_MAX_INTERNAL_MESSAGE_QUEUE_SIZE,
    DEFAULT_MAX_WEB_LOG_QUEUE_SIZE,
    DEFAULT_STARTUP_MODE,
    DEFAULT_THREAD_POOL_MAX_WORKERS,
    DEFAULT_TOP_K,
    DEFAULT_USE_REDIS_QUEUE,
    STARTUP_BY_PROCESS,
    MemCubeID,
    TreeTextMemory_SEARCH_METHOD,
    UserID,
)
from memos.mem_scheduler.schemas.message_schemas import (
    ScheduleLogForWebItem,
    ScheduleMessageItem,
)
from memos.mem_scheduler.schemas.monitor_schemas import MemoryMonitorItem
from memos.mem_scheduler.utils.db_utils import get_utc_now
from memos.mem_scheduler.utils.filter_utils import (
    transform_name_to_key,
)
from memos.mem_scheduler.webservice_modules.rabbitmq_service import RabbitMQSchedulerModule
from memos.mem_scheduler.webservice_modules.redis_service import RedisSchedulerModule
from memos.memories.activation.kv import KVCacheMemory
from memos.memories.activation.vllmkv import VLLMKVCacheItem, VLLMKVCacheMemory
from memos.memories.textual.tree import TextualMemoryItem, TreeTextMemory
from memos.templates.mem_scheduler_prompts import MEMORY_ASSEMBLY_TEMPLATE


if TYPE_CHECKING:
    from memos.mem_cube.base import BaseMemCube


logger = get_logger(__name__)


class BaseScheduler(RabbitMQSchedulerModule, RedisSchedulerModule, SchedulerLoggerModule):
    """Base class for all mem_scheduler."""

    def __init__(self, config: BaseSchedulerConfig):
        """Initialize the scheduler with the given configuration."""
        super().__init__()
        self.config = config

        # hyper-parameters
        self.top_k = self.config.get("top_k", DEFAULT_TOP_K)
        self.context_window_size = self.config.get(
            "context_window_size", DEFAULT_CONTEXT_WINDOW_SIZE
        )
        self.enable_activation_memory = self.config.get("enable_activation_memory", False)
        self.act_mem_dump_path = self.config.get("act_mem_dump_path", DEFAULT_ACT_MEM_DUMP_PATH)
        self.search_method = self.config.get("search_method", TreeTextMemory_SEARCH_METHOD)
        self.enable_parallel_dispatch = self.config.get("enable_parallel_dispatch", True)
        self.thread_pool_max_workers = self.config.get(
            "thread_pool_max_workers", DEFAULT_THREAD_POOL_MAX_WORKERS
        )

        # startup mode configuration
        self.scheduler_startup_mode = self.config.get(
            "scheduler_startup_mode", DEFAULT_STARTUP_MODE
        )

        # message queue configuration
        self.use_redis_queue = self.config.get("use_redis_queue", DEFAULT_USE_REDIS_QUEUE)
        self.max_internal_message_queue_size = self.config.get(
            "max_internal_message_queue_size", DEFAULT_MAX_INTERNAL_MESSAGE_QUEUE_SIZE
        )

        # Initialize message queue based on configuration
        if self.use_redis_queue:
            self.memos_message_queue = SchedulerRedisQueue(
                maxsize=self.max_internal_message_queue_size
            )
        else:
            self.memos_message_queue: Queue[ScheduleMessageItem] = Queue(
                maxsize=self.max_internal_message_queue_size
            )

        self.retriever: SchedulerRetriever | None = None
        self.db_engine: Engine | None = None
        self.monitor: SchedulerGeneralMonitor | None = None
        self.dispatcher_monitor: SchedulerDispatcherMonitor | None = None
        self.mem_reader = None  # Will be set by MOSCore
        self.dispatcher = SchedulerDispatcher(
            config=self.config,
            memos_message_queue=self.memos_message_queue,
            use_redis_queue=self.use_redis_queue,
            max_workers=self.thread_pool_max_workers,
            enable_parallel_dispatch=self.enable_parallel_dispatch,
        )

        # optional configs
        self.disable_handlers: list | None = self.config.get("disable_handlers", None)

        self.max_web_log_queue_size = self.config.get(
            "max_web_log_queue_size", DEFAULT_MAX_WEB_LOG_QUEUE_SIZE
        )
        self._web_log_message_queue: Queue[ScheduleLogForWebItem] = Queue(
            maxsize=self.max_web_log_queue_size
        )
        self._consumer_thread = None  # Reference to our consumer thread/process
        self._consumer_process = None  # Reference to our consumer process
        self._running = False
        self._consume_interval = self.config.get(
            "consume_interval_seconds", DEFAULT_CONSUME_INTERVAL_SECONDS
        )
        self.consume_batch = self.config.get("consume_batch", DEFAULT_CONSUME_BATCH)

        # other attributes
        self._context_lock = threading.Lock()
        self.current_user_id: UserID | str | None = None
        self.current_mem_cube_id: MemCubeID | str | None = None
        self.current_mem_cube: BaseMemCube | None = None
        self.auth_config_path: str | Path | None = self.config.get("auth_config_path", None)
        self.auth_config = None
        self.rabbitmq_config = None

    def initialize_modules(
        self,
        chat_llm: BaseLLM,
        process_llm: BaseLLM | None = None,
        db_engine: Engine | None = None,
        mem_reader=None,
    ):
        if process_llm is None:
            process_llm = chat_llm

        try:
            # initialize submodules
            self.chat_llm = chat_llm
            self.process_llm = process_llm
            self.db_engine = db_engine
            self.monitor = SchedulerGeneralMonitor(
                process_llm=self.process_llm, config=self.config, db_engine=self.db_engine
            )
            self.db_engine = self.monitor.db_engine
            self.dispatcher_monitor = SchedulerDispatcherMonitor(config=self.config)
            self.retriever = SchedulerRetriever(process_llm=self.process_llm, config=self.config)

            if mem_reader:
                self.mem_reader = mem_reader

            if self.enable_parallel_dispatch:
                self.dispatcher_monitor.initialize(dispatcher=self.dispatcher)
                self.dispatcher_monitor.start()

            # initialize with auth_config
            try:
                if self.auth_config_path is not None and Path(self.auth_config_path).exists():
                    self.auth_config = AuthConfig.from_local_config(
                        config_path=self.auth_config_path
                    )
                elif AuthConfig.default_config_exists():
                    self.auth_config = AuthConfig.from_local_config()
                else:
                    self.auth_config = AuthConfig.from_local_env()
            except Exception:
                pass

            if self.auth_config is not None:
                self.rabbitmq_config = self.auth_config.rabbitmq
                if self.rabbitmq_config is not None:
                    self.initialize_rabbitmq(config=self.rabbitmq_config)

            logger.debug("GeneralScheduler has been initialized")
        except Exception as e:
            logger.error(f"Failed to initialize scheduler modules: {e}", exc_info=True)
            # Clean up any partially initialized resources
            self._cleanup_on_init_failure()
            raise

        # start queue monitor if enabled and a bot is set later

    def _cleanup_on_init_failure(self):
        """Clean up resources if initialization fails."""
        try:
            if hasattr(self, "dispatcher_monitor") and self.dispatcher_monitor is not None:
                self.dispatcher_monitor.stop()
        except Exception as e:
            logger.warning(f"Error during cleanup: {e}")

    @property
    def mem_cube(self) -> GeneralMemCube:
        """The memory cube associated with this MemChat."""
        return self.current_mem_cube

    @mem_cube.setter
    def mem_cube(self, value: GeneralMemCube) -> None:
        """The memory cube associated with this MemChat."""
        self.current_mem_cube = value
        self.retriever.mem_cube = value

    def _set_current_context_from_message(self, msg: ScheduleMessageItem) -> None:
        """Update current user/cube context from the incoming message (thread-safe)."""
        with self._context_lock:
            self.current_user_id = msg.user_id
            self.current_mem_cube_id = msg.mem_cube_id
            self.current_mem_cube = self.get_mem_cube(msg.mem_cube_id)

    def transform_working_memories_to_monitors(
        self, query_keywords, memories: list[TextualMemoryItem]
    ) -> list[MemoryMonitorItem]:
        """
        Convert a list of TextualMemoryItem objects into MemoryMonitorItem objects
        with importance scores based on keyword matching.

        Args:
            memories: List of TextualMemoryItem objects to be transformed.

        Returns:
            List of MemoryMonitorItem objects with computed importance scores.
        """

        result = []
        mem_length = len(memories)
        for idx, mem in enumerate(memories):
            text_mem = mem.memory
            mem_key = transform_name_to_key(name=text_mem)

            # Calculate importance score based on keyword matches
            keywords_score = 0
            if query_keywords and text_mem:
                for keyword, count in query_keywords.items():
                    keyword_count = text_mem.count(keyword)
                    if keyword_count > 0:
                        keywords_score += keyword_count * count
                        logger.debug(
                            f"Matched keyword '{keyword}' {keyword_count} times, added {keywords_score} to keywords_score"
                        )

            # rank score
            sorting_score = mem_length - idx

            mem_monitor = MemoryMonitorItem(
                memory_text=text_mem,
                tree_memory_item=mem,
                tree_memory_item_mapping_key=mem_key,
                sorting_score=sorting_score,
                keywords_score=keywords_score,
                recording_count=1,
            )
            result.append(mem_monitor)

        logger.info(f"Transformed {len(result)} memories to monitors")
        return result

    def replace_working_memory(
        self,
        user_id: UserID | str,
        mem_cube_id: MemCubeID | str,
        mem_cube: GeneralMemCube,
        original_memory: list[TextualMemoryItem],
        new_memory: list[TextualMemoryItem],
    ) -> None | list[TextualMemoryItem]:
        """Replace working memory with new memories after reranking."""
        text_mem_base = mem_cube.text_mem
        if isinstance(text_mem_base, TreeTextMemory):
            text_mem_base: TreeTextMemory = text_mem_base

            # process rerank memories with llm
            query_db_manager = self.monitor.query_monitors[user_id][mem_cube_id]
            # Sync with database to get latest query history
            query_db_manager.sync_with_orm()

            query_history = query_db_manager.obj.get_queries_with_timesort()
            memories_with_new_order, rerank_success_flag = (
                self.retriever.process_and_rerank_memories(
                    queries=query_history,
                    original_memory=original_memory,
                    new_memory=new_memory,
                    top_k=self.top_k,
                )
            )

            # Filter completely unrelated memories according to query_history
            logger.info(f"Filtering memories based on query history: {len(query_history)} queries")
            filtered_memories, filter_success_flag = self.retriever.filter_unrelated_memories(
                query_history=query_history,
                memories=memories_with_new_order,
            )

            if filter_success_flag:
                logger.info(
                    f"Memory filtering completed successfully. "
                    f"Filtered from {len(memories_with_new_order)} to {len(filtered_memories)} memories"
                )
                memories_with_new_order = filtered_memories
            else:
                logger.warning(
                    "Memory filtering failed - keeping all memories as fallback. "
                    f"Original count: {len(memories_with_new_order)}"
                )

            # Update working memory monitors
            query_keywords = query_db_manager.obj.get_keywords_collections()
            logger.info(
                f"Processing {len(memories_with_new_order)} memories with {len(query_keywords)} query keywords"
            )
            new_working_memory_monitors = self.transform_working_memories_to_monitors(
                query_keywords=query_keywords,
                memories=memories_with_new_order,
            )

            if not rerank_success_flag:
                for one in new_working_memory_monitors:
                    one.sorting_score = 0

            logger.info(f"update {len(new_working_memory_monitors)} working_memory_monitors")
            self.monitor.update_working_memory_monitors(
                new_working_memory_monitors=new_working_memory_monitors,
                user_id=user_id,
                mem_cube_id=mem_cube_id,
                mem_cube=mem_cube,
            )

            mem_monitors: list[MemoryMonitorItem] = self.monitor.working_memory_monitors[user_id][
                mem_cube_id
            ].obj.get_sorted_mem_monitors(reverse=True)
            new_working_memories = [mem_monitor.tree_memory_item for mem_monitor in mem_monitors]

            text_mem_base.replace_working_memory(memories=new_working_memories)

            logger.info(
                f"The working memory has been replaced with {len(memories_with_new_order)} new memories."
            )
            self.log_working_memory_replacement(
                original_memory=original_memory,
                new_memory=new_working_memories,
                user_id=user_id,
                mem_cube_id=mem_cube_id,
                mem_cube=mem_cube,
                log_func_callback=self._submit_web_logs,
            )
        else:
            logger.error("memory_base is not supported")
            memories_with_new_order = new_memory

        return memories_with_new_order

    def update_activation_memory(
        self,
        new_memories: list[str | TextualMemoryItem],
        label: str,
        user_id: UserID | str,
        mem_cube_id: MemCubeID | str,
        mem_cube: GeneralMemCube,
    ) -> None:
        """
        Update activation memory by extracting KVCacheItems from new_memory (list of str),
        add them to a KVCacheMemory instance, and dump to disk.
        """
        if len(new_memories) == 0:
            logger.error("update_activation_memory: new_memory is empty.")
            return
        if isinstance(new_memories[0], TextualMemoryItem):
            new_text_memories = [mem.memory for mem in new_memories]
        elif isinstance(new_memories[0], str):
            new_text_memories = new_memories
        else:
            logger.error("Not Implemented.")
            return

        try:
            if isinstance(mem_cube.act_mem, VLLMKVCacheMemory):
                act_mem: VLLMKVCacheMemory = mem_cube.act_mem
            elif isinstance(mem_cube.act_mem, KVCacheMemory):
                act_mem: KVCacheMemory = mem_cube.act_mem
            else:
                logger.error("Not Implemented.")
                return

            new_text_memory = MEMORY_ASSEMBLY_TEMPLATE.format(
                memory_text="".join(
                    [
                        f"{i + 1}. {sentence.strip()}\n"
                        for i, sentence in enumerate(new_text_memories)
                        if sentence.strip()  # Skip empty strings
                    ]
                )
            )

            # huggingface or vllm kv cache
            original_cache_items: list[VLLMKVCacheItem] = act_mem.get_all()
            original_text_memories = []
            if len(original_cache_items) > 0:
                pre_cache_item: VLLMKVCacheItem = original_cache_items[-1]
                original_text_memories = pre_cache_item.records.text_memories
                original_composed_text_memory = pre_cache_item.records.composed_text_memory
                if original_composed_text_memory == new_text_memory:
                    logger.warning(
                        "Skipping memory update - new composition matches existing cache: %s",
                        new_text_memory[:50] + "..."
                        if len(new_text_memory) > 50
                        else new_text_memory,
                    )
                    return
                act_mem.delete_all()

            cache_item = act_mem.extract(new_text_memory)
            cache_item.records.text_memories = new_text_memories
            cache_item.records.timestamp = get_utc_now()

            act_mem.add([cache_item])
            act_mem.dump(self.act_mem_dump_path)

            self.log_activation_memory_update(
                original_text_memories=original_text_memories,
                new_text_memories=new_text_memories,
                label=label,
                user_id=user_id,
                mem_cube_id=mem_cube_id,
                mem_cube=mem_cube,
                log_func_callback=self._submit_web_logs,
            )

        except Exception as e:
            logger.error(f"MOS-based activation memory update failed: {e}", exc_info=True)
            # Re-raise the exception if it's critical for the operation
            # For now, we'll continue execution but this should be reviewed

    def update_activation_memory_periodically(
        self,
        interval_seconds: int,
        label: str,
        user_id: UserID | str,
        mem_cube_id: MemCubeID | str,
        mem_cube: GeneralMemCube,
    ):
        try:
            if (
                self.monitor.last_activation_mem_update_time == datetime.min
                or self.monitor.timed_trigger(
                    last_time=self.monitor.last_activation_mem_update_time,
                    interval_seconds=interval_seconds,
                )
            ):
                logger.info(
                    f"Updating activation memory for user {user_id} and mem_cube {mem_cube_id}"
                )

                if (
                    user_id not in self.monitor.working_memory_monitors
                    or mem_cube_id not in self.monitor.working_memory_monitors[user_id]
                    or len(self.monitor.working_memory_monitors[user_id][mem_cube_id].obj.memories)
                    == 0
                ):
                    logger.warning(
                        "No memories found in working_memory_monitors, activation memory update is skipped"
                    )
                    return

                self.monitor.update_activation_memory_monitors(
                    user_id=user_id, mem_cube_id=mem_cube_id, mem_cube=mem_cube
                )

                # Sync with database to get latest activation memories
                activation_db_manager = self.monitor.activation_memory_monitors[user_id][
                    mem_cube_id
                ]
                activation_db_manager.sync_with_orm()
                new_activation_memories = [
                    m.memory_text for m in activation_db_manager.obj.memories
                ]

                logger.info(
                    f"Collected {len(new_activation_memories)} new memory entries for processing"
                )
                # Print the content of each new activation memory
                for i, memory in enumerate(new_activation_memories[:5], 1):
                    logger.info(
                        f"Part of New Activation Memorires | {i}/{len(new_activation_memories)}: {memory[:20]}"
                    )

                self.update_activation_memory(
                    new_memories=new_activation_memories,
                    label=label,
                    user_id=user_id,
                    mem_cube_id=mem_cube_id,
                    mem_cube=mem_cube,
                )

                self.monitor.last_activation_mem_update_time = get_utc_now()

                logger.debug(
                    f"Activation memory update completed at {self.monitor.last_activation_mem_update_time}"
                )

            else:
                logger.info(
                    f"Skipping update - {interval_seconds} second interval not yet reached. "
                    f"Last update time is {self.monitor.last_activation_mem_update_time} and now is "
                    f"{get_utc_now()}"
                )
        except Exception as e:
            logger.error(f"Error in update_activation_memory_periodically: {e}", exc_info=True)

    def submit_messages(self, messages: ScheduleMessageItem | list[ScheduleMessageItem]):
        """Submit messages to the message queue (either local queue or Redis)."""
        if isinstance(messages, ScheduleMessageItem):
            messages = [messages]  # transform single message to list

        for message in messages:
            if not isinstance(message, ScheduleMessageItem):
                error_msg = f"Invalid message type: {type(message)}, expected ScheduleMessageItem"
                logger.error(error_msg)
                raise TypeError(error_msg)

            if getattr(message, "timestamp", None) is None:
                with contextlib.suppress(Exception):
                    message.timestamp = datetime.utcnow()

            if self.disable_handlers and message.label in self.disable_handlers:
                logger.info(f"Skipping disabled handler: {message.label} - {message.content}")
                continue

<<<<<<< HEAD
            # Use local queue
            self.memos_message_queue.put(message)
            logger.info(f"Submitted message to local queue: {message.label} - {message.content}")
=======
            if self.use_redis_queue:
                # Use Redis stream for message queue
                self.redis_add_message_stream(message.to_dict())
                logger.info(f"Submitted message to Redis: {message.label} - {message.content}")
            else:
                # Use local queue
                self.memos_message_queue.put(message)
                logger.info(
                    f"Submitted message to local queue: {message.label} - {message.content}"
                )
        with contextlib.suppress(Exception):
            if messages:
                self.dispatcher.on_messages_enqueued(messages)
>>>>>>> 65a2daf0

    def _submit_web_logs(
        self, messages: ScheduleLogForWebItem | list[ScheduleLogForWebItem]
    ) -> None:
        """Submit log messages to the web log queue and optionally to RabbitMQ.

        Args:
            messages: Single log message or list of log messages
        """
        if self.rabbitmq_config is None:
            return

        if isinstance(messages, ScheduleLogForWebItem):
            messages = [messages]  # transform single message to list

        for message in messages:
            if not isinstance(message, ScheduleLogForWebItem):
                error_msg = f"Invalid message type: {type(message)}, expected ScheduleLogForWebItem"
                logger.error(error_msg)
                raise TypeError(error_msg)

            self._web_log_message_queue.put(message)
            message_info = message.debug_info()
            logger.debug(f"Submitted Scheduling log for web: {message_info}")

            if self.is_rabbitmq_connected():
                logger.info(f"Submitted Scheduling log to rabbitmq: {message_info}")
                self.rabbitmq_publish_message(message=message.to_dict())
        logger.debug(f"{len(messages)} submitted. {self._web_log_message_queue.qsize()} in queue.")

    def get_web_log_messages(self) -> list[dict]:
        """
        Retrieves all web log messages from the queue and returns them as a list of JSON-serializable dictionaries.

        Returns:
            List[dict]: A list of dictionaries representing ScheduleLogForWebItem objects,
                       ready for JSON serialization. The list is ordered from oldest to newest.
        """
        messages = []
        while True:
            try:
                item = self._web_log_message_queue.get_nowait()  # Thread-safe get
                messages.append(item.to_dict())
            except Exception:
                break
        return messages

    def _message_consumer(self) -> None:
        """
        Continuously checks the queue for messages and dispatches them.

        Runs in a dedicated thread to process messages at regular intervals.
        For Redis queue, this method starts the Redis listener.
        """

        # Original local queue logic
        while self._running:  # Use a running flag for graceful shutdown
            try:
                # Get messages in batches based on consume_batch setting

                messages = self.memos_message_queue.get(block=True, batch_size=self.consume_batch)

                if messages:
                    try:
                        print(f"dispatch {len(messages)} messages")
                        self.dispatcher.dispatch(messages)
                    except Exception as e:
                        logger.error(f"Error dispatching messages: {e!s}")

                # Sleep briefly to prevent busy waiting
                time.sleep(self._consume_interval)  # Adjust interval as needed

            except Exception as e:
                # Don't log error for "No messages available in Redis queue" as it's expected
                if "No messages available in Redis queue" not in str(e):
                    logger.error(f"Unexpected error in message consumer: {e!s}")
                time.sleep(self._consume_interval)  # Prevent tight error loops

    def start(self) -> None:
        """
        Start the message consumer thread/process and initialize dispatcher resources.

        Initializes and starts:
        1. Message consumer thread or process (based on startup_mode)
        2. Dispatcher thread pool (if parallel dispatch enabled)
        """
        # Initialize dispatcher resources
        if self.enable_parallel_dispatch:
            logger.info(
                f"Initializing dispatcher thread pool with {self.thread_pool_max_workers} workers"
            )

        self.start_consumer()

    def start_consumer(self) -> None:
        """
        Start only the message consumer thread/process.

        This method can be used to restart the consumer after it has been stopped
        with stop_consumer(), without affecting other scheduler components.
        """
        if self._running:
            logger.warning("Memory Scheduler consumer is already running")
            return

        # Start consumer based on startup mode
        self._running = True

        if self.scheduler_startup_mode == STARTUP_BY_PROCESS:
            # Start consumer process
            self._consumer_process = multiprocessing.Process(
                target=self._message_consumer,
                daemon=True,
                name="MessageConsumerProcess",
            )
            self._consumer_process.start()
            logger.info("Message consumer process started")
        else:
            # Default to thread mode
            self._consumer_thread = threading.Thread(
                target=self._message_consumer,
                daemon=True,
                name="MessageConsumerThread",
            )
            self._consumer_thread.start()
            logger.info("Message consumer thread started")

    def stop_consumer(self) -> None:
        """Stop only the message consumer thread/process gracefully.

        This method stops the consumer without affecting other components like
        dispatcher or monitors. Useful when you want to pause message processing
        while keeping other scheduler components running.
        """
        if not self._running:
            logger.warning("Memory Scheduler consumer is not running")
            return

        # Signal consumer thread/process to stop
        self._running = False

        # Wait for consumer thread or process
        if self.scheduler_startup_mode == STARTUP_BY_PROCESS and self._consumer_process:
            if self._consumer_process.is_alive():
                self._consumer_process.join(timeout=5.0)
                if self._consumer_process.is_alive():
                    logger.warning("Consumer process did not stop gracefully, terminating...")
                    self._consumer_process.terminate()
                    self._consumer_process.join(timeout=2.0)
                    if self._consumer_process.is_alive():
                        logger.error("Consumer process could not be terminated")
                    else:
                        logger.info("Consumer process terminated")
                else:
                    logger.info("Consumer process stopped")
            self._consumer_process = None
        elif self._consumer_thread and self._consumer_thread.is_alive():
            self._consumer_thread.join(timeout=5.0)
            if self._consumer_thread.is_alive():
                logger.warning("Consumer thread did not stop gracefully")
            else:
                logger.info("Consumer thread stopped")
            self._consumer_thread = None

        logger.info("Memory Scheduler consumer stopped")

    def stop(self) -> None:
        """Stop all scheduler components gracefully.

        1. Stops message consumer thread/process
        2. Shuts down dispatcher thread pool
        3. Cleans up resources
        """
        if not self._running:
            logger.warning("Memory Scheduler is not running")
            return

        # Stop consumer first
        self.stop_consumer()

        # Shutdown dispatcher
        if self.dispatcher:
            logger.info("Shutting down dispatcher...")
            self.dispatcher.shutdown()

        # Shutdown dispatcher_monitor
        if self.dispatcher_monitor:
            logger.info("Shutting down monitor...")
            self.dispatcher_monitor.stop()

    @property
    def handlers(self) -> dict[str, Callable]:
        """
        Access the dispatcher's handlers dictionary.

        Returns:
            dict[str, Callable]: Dictionary mapping labels to handler functions
        """
        if not self.dispatcher:
            logger.warning("Dispatcher is not initialized, returning empty handlers dict")
            return {}

        return self.dispatcher.handlers

    def register_handlers(
        self, handlers: dict[str, Callable[[list[ScheduleMessageItem]], None]]
    ) -> None:
        """
        Bulk register multiple handlers from a dictionary.

        Args:
            handlers: Dictionary mapping labels to handler functions
                      Format: {label: handler_callable}
        """
        if not self.dispatcher:
            logger.warning("Dispatcher is not initialized, cannot register handlers")
            return

        self.dispatcher.register_handlers(handlers)

    def unregister_handlers(self, labels: list[str]) -> dict[str, bool]:
        """
        Unregister handlers from the dispatcher by their labels.

        Args:
            labels: List of labels to unregister handlers for

        Returns:
            dict[str, bool]: Dictionary mapping each label to whether it was successfully unregistered
        """
        if not self.dispatcher:
            logger.warning("Dispatcher is not initialized, cannot unregister handlers")
            return dict.fromkeys(labels, False)

        return self.dispatcher.unregister_handlers(labels)

    def get_running_tasks(self, filter_func: Callable | None = None) -> dict[str, dict]:
        if not self.dispatcher:
            logger.warning("Dispatcher is not initialized, returning empty tasks dict")
            return {}

        running_tasks = self.dispatcher.get_running_tasks(filter_func=filter_func)

        # Convert RunningTaskItem objects to dictionaries for easier consumption
        result = {}
        for task_id, task_item in running_tasks.items():
            result[task_id] = {
                "item_id": task_item.item_id,
                "user_id": task_item.user_id,
                "mem_cube_id": task_item.mem_cube_id,
                "task_info": task_item.task_info,
                "task_name": task_item.task_name,
                "start_time": task_item.start_time,
                "end_time": task_item.end_time,
                "status": task_item.status,
                "result": task_item.result,
                "error_message": task_item.error_message,
                "messages": task_item.messages,
            }

        return result

    def mem_scheduler_wait(
        self, timeout: float = 180.0, poll: float = 0.1, log_every: float = 0.01
    ) -> bool:
        """
        Uses EWMA throughput, detects leaked `unfinished_tasks`, and waits for dispatcher.
        """
        deadline = time.monotonic() + timeout

        # --- helpers (local, no external deps) ---
        def _unfinished() -> int:
            """Prefer `unfinished_tasks`; fallback to `qsize()`."""
            try:
                u = getattr(self.memos_message_queue, "unfinished_tasks", None)
                if u is not None:
                    return int(u)
            except Exception:
                pass
            try:
                return int(self.memos_message_queue.qsize())
            except Exception:
                return 0

        def _fmt_eta(seconds: float | None) -> str:
            """Format seconds to human-readable string."""
            if seconds is None or seconds != seconds or seconds == float("inf"):
                return "unknown"
            s = max(0, int(seconds))
            h, s = divmod(s, 3600)
            m, s = divmod(s, 60)
            if h > 0:
                return f"{h:d}h{m:02d}m{s:02d}s"
            if m > 0:
                return f"{m:d}m{s:02d}s"
            return f"{s:d}s"

        # --- EWMA throughput state (tasks/s) ---
        alpha = 0.3
        rate = 0.0
        last_t = None  # type: float | None
        last_done = 0

        # --- dynamic totals & stuck detection ---
        init_unfinished = _unfinished()
        done_total = 0
        last_unfinished = None
        stuck_ticks = 0
        next_log = 0.0

        while True:
            # 1) read counters
            curr_unfinished = _unfinished()
            try:
                qsz = int(self.memos_message_queue.qsize())
            except Exception:
                qsz = -1

            pend = run = 0
            stats_fn = getattr(self.dispatcher, "stats", None)
            if self.enable_parallel_dispatch and self.dispatcher is not None and callable(stats_fn):
                try:
                    st = (
                        stats_fn()
                    )  # expected: {'pending':int,'running':int,'done':int?,'rate':float?}
                    run = int(st.get("running", 0))

                except Exception:
                    pass

            if isinstance(self.memos_message_queue, SchedulerRedisQueue):
                # For Redis queue, prefer XINFO GROUPS to compute pending
                groups_info = self.memos_message_queue.redis.xinfo_groups(
                    self.memos_message_queue.stream_name
                )
                if groups_info:
                    for group in groups_info:
                        if group.get("name") == self.memos_message_queue.consumer_group:
                            pend = int(group.get("pending", pend))
                            break
            else:
                pend = run

            # 2) dynamic total (allows new tasks queued while waiting)
            total_now = max(init_unfinished, done_total + curr_unfinished)
            done_total = max(0, total_now - curr_unfinished)

            # 3) update EWMA throughput
            now = time.monotonic()
            if last_t is None:
                last_t = now
            else:
                dt = max(1e-6, now - last_t)
                dc = max(0, done_total - last_done)
                inst = dc / dt
                rate = inst if rate == 0.0 else alpha * inst + (1 - alpha) * rate
                last_t = now
                last_done = done_total

            eta = None if rate <= 1e-9 else (curr_unfinished / rate)

            # 4) progress log (throttled)
            if now >= next_log:
                print(
                    f"[mem_scheduler_wait] remaining≈{curr_unfinished} | throughput≈{rate:.2f} msg/s | ETA≈{_fmt_eta(eta)} "
                    f"| qsize={qsz} pending={pend} running={run}"
                )
                next_log = now + max(0.2, log_every)

            # 5) exit / stuck detection
            idle_dispatcher = (
                (pend == 0 and run == 0)
                if (self.enable_parallel_dispatch and self.dispatcher is not None)
                else True
            )
            if curr_unfinished == 0:
                break
            if curr_unfinished > 0 and qsz == 0 and idle_dispatcher:
                if last_unfinished == curr_unfinished:
                    stuck_ticks += 1
                else:
                    stuck_ticks = 0
            else:
                stuck_ticks = 0
            last_unfinished = curr_unfinished

            if stuck_ticks >= 3:
                logger.warning(
                    "mem_scheduler_wait: detected leaked 'unfinished_tasks' -> treating queue as drained"
                )
                break

            if now >= deadline:
                logger.warning("mem_scheduler_wait: queue did not drain before timeout")
                return False

            time.sleep(poll)

        # 6) wait dispatcher (second stage)
        remaining = max(0.0, deadline - time.monotonic())
        if self.enable_parallel_dispatch and self.dispatcher is not None:
            try:
                ok = self.dispatcher.join(timeout=remaining if remaining > 0 else 0)
            except TypeError:
                ok = self.dispatcher.join()
            if not ok:
                logger.warning("mem_scheduler_wait: dispatcher did not complete before timeout")
                return False

        return True

    def _gather_queue_stats(self) -> dict:
        """Collect queue/dispatcher stats for reporting."""
        stats: dict[str, int | float | str] = {}
        stats["use_redis_queue"] = bool(self.use_redis_queue)
        # local queue metrics
        if not self.use_redis_queue:
            try:
                stats["qsize"] = int(self.memos_message_queue.qsize())
            except Exception:
                stats["qsize"] = -1
            # unfinished_tasks if available
            try:
                stats["unfinished_tasks"] = int(
                    getattr(self.memos_message_queue, "unfinished_tasks", 0) or 0
                )
            except Exception:
                stats["unfinished_tasks"] = -1
            stats["maxsize"] = int(self.max_internal_message_queue_size)
            try:
                maxsize = int(self.max_internal_message_queue_size) or 1
                qsize = int(stats.get("qsize", 0))
                stats["utilization"] = min(1.0, max(0.0, qsize / maxsize))
            except Exception:
                stats["utilization"] = 0.0
        # dispatcher stats
        try:
            d_stats = self.dispatcher.stats()
            stats.update(
                {
                    "running": int(d_stats.get("running", 0)),
                    "inflight": int(d_stats.get("inflight", 0)),
                    "handlers": int(d_stats.get("handlers", 0)),
                }
            )
        except Exception:
            stats.update({"running": 0, "inflight": 0, "handlers": 0})
        return stats<|MERGE_RESOLUTION|>--- conflicted
+++ resolved
@@ -539,26 +539,12 @@
             if self.disable_handlers and message.label in self.disable_handlers:
                 logger.info(f"Skipping disabled handler: {message.label} - {message.content}")
                 continue
-
-<<<<<<< HEAD
-            # Use local queue
-            self.memos_message_queue.put(message)
-            logger.info(f"Submitted message to local queue: {message.label} - {message.content}")
-=======
-            if self.use_redis_queue:
-                # Use Redis stream for message queue
-                self.redis_add_message_stream(message.to_dict())
-                logger.info(f"Submitted message to Redis: {message.label} - {message.content}")
-            else:
-                # Use local queue
-                self.memos_message_queue.put(message)
-                logger.info(
-                    f"Submitted message to local queue: {message.label} - {message.content}"
-                )
+        self.memos_message_queue.put(message)
+        logger.info(f"Submitted message to local queue: {message.label} - {message.content}")
+
         with contextlib.suppress(Exception):
             if messages:
                 self.dispatcher.on_messages_enqueued(messages)
->>>>>>> 65a2daf0
 
     def _submit_web_logs(
         self, messages: ScheduleLogForWebItem | list[ScheduleLogForWebItem]
