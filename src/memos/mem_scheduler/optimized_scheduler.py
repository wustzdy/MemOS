--- conflicted
+++ resolved
@@ -2,11 +2,7 @@
 import os
 
 from collections import OrderedDict
-<<<<<<< HEAD
 from typing import TYPE_CHECKING, Any
-=======
-from typing import TYPE_CHECKING
->>>>>>> 65a2daf0
 
 from memos.api.product_models import APISearchRequest
 from memos.configs.mem_scheduler import GeneralSchedulerConfig
@@ -56,7 +52,6 @@
                 API_MIX_SEARCH_LABEL: self._api_mix_search_message_consumer,
             }
         )
-<<<<<<< HEAD
         self.searcher = None
         self.reranker = None
         self.text_mem = None
@@ -69,18 +64,13 @@
             moscube=False,
         )
         self.reranker: HTTPBGEReranker = self.text_mem.reranker
-=======
->>>>>>> 65a2daf0
 
     def submit_memory_history_async_task(
         self,
         search_req: APISearchRequest,
         user_context: UserContext,
-<<<<<<< HEAD
         memories_to_store: dict | None = None,
-=======
         session_id: str | None = None,
->>>>>>> 65a2daf0
     ):
         # Create message for async fine search
         message_content = {
@@ -114,8 +104,6 @@
         return async_task_id
 
     def search_memories(
-<<<<<<< HEAD
-=======
         self,
         search_req: APISearchRequest,
         user_context: UserContext,
@@ -146,37 +134,6 @@
         return search_results
 
     def mix_search_memories(
->>>>>>> 65a2daf0
-        self,
-        search_req: APISearchRequest,
-        user_context: UserContext,
-        mem_cube: NaiveMemCube,
-        mode: SearchMode,
-    ):
-        """Fine search memories function copied from server_router to avoid circular import"""
-        target_session_id = search_req.session_id
-        if not target_session_id:
-            target_session_id = "default_session"
-        search_filter = {"session_id": search_req.session_id} if search_req.session_id else None
-
-        # Create MemCube and perform search
-        search_results = mem_cube.text_mem.search(
-            query=search_req.query,
-            user_name=user_context.mem_cube_id,
-            top_k=search_req.top_k,
-            mode=mode,
-            manual_close_internet=not search_req.internet_search,
-            moscube=search_req.moscube,
-            search_filter=search_filter,
-            info={
-                "user_id": search_req.user_id,
-                "session_id": target_session_id,
-                "chat_history": search_req.chat_history,
-            },
-        )
-        return search_results
-
-    def mix_search_memories(
         self,
         search_req: APISearchRequest,
         user_context: UserContext,
@@ -193,32 +150,13 @@
 
         # Rerank Memories - reranker expects TextualMemoryItem objects
 
-<<<<<<< HEAD
-=======
-        target_session_id = search_req.session_id
-        if not target_session_id:
-            target_session_id = "default_session"
-        search_filter = {"session_id": search_req.session_id} if search_req.session_id else None
-
-        text_mem: TreeTextMemory = mem_cube.text_mem
-        searcher: Searcher = text_mem.get_searcher(
-            manual_close_internet=not search_req.internet_search,
-            moscube=False,
-        )
-        # Rerank Memories - reranker expects TextualMemoryItem objects
-        reranker: HTTPBGEReranker = text_mem.reranker
->>>>>>> 65a2daf0
         info = {
             "user_id": search_req.user_id,
             "session_id": target_session_id,
             "chat_history": search_req.chat_history,
         }
 
-<<<<<<< HEAD
         fast_retrieved_memories = self.searcher.retrieve(
-=======
-        fast_retrieved_memories = searcher.retrieve(
->>>>>>> 65a2daf0
             query=search_req.query,
             user_name=user_context.mem_cube_id,
             top_k=search_req.top_k,
@@ -229,7 +167,6 @@
             info=info,
         )
 
-<<<<<<< HEAD
         # Try to get pre-computed memories if available
         history_memories = self.api_module.get_history_memories(
             user_id=search_req.user_id,
@@ -239,23 +176,6 @@
 
         if not history_memories:
             fast_memories = self.searcher.post_retrieve(
-=======
-        self.submit_memory_history_async_task(
-            search_req=search_req,
-            user_context=user_context,
-            session_id=search_req.session_id,
-        )
-
-        # Try to get pre-computed fine memories if available
-        history_memories = self.api_module.get_history_memories(
-            user_id=search_req.user_id,
-            mem_cube_id=user_context.mem_cube_id,
-            turns=self.history_memory_turns,
-        )
-
-        if not history_memories:
-            fast_memories = searcher.post_retrieve(
->>>>>>> 65a2daf0
                 retrieved_results=fast_retrieved_memories,
                 top_k=search_req.top_k,
                 user_name=user_context.mem_cube_id,
@@ -273,7 +193,6 @@
                 search_filter=search_filter,
             )
 
-<<<<<<< HEAD
             processed_hist_mem = self.searcher.post_retrieve(
                 retrieved_results=sorted_history_memories,
                 top_k=search_req.top_k,
@@ -320,26 +239,6 @@
                     "formatted_memories": formatted_memories,
                 },
             )
-=======
-        sorted_history_memories = reranker.rerank(
-            query=search_req.query,  # Use search_req.query instead of undefined query
-            graph_results=history_memories,  # Pass TextualMemoryItem objects directly
-            top_k=search_req.top_k,  # Use search_req.top_k instead of undefined top_k
-            search_filter=search_filter,
-        )
-
-        sorted_results = fast_retrieved_memories + sorted_history_memories
-        final_results = searcher.post_retrieve(
-            retrieved_results=sorted_results,
-            top_k=search_req.top_k,
-            user_name=user_context.mem_cube_id,
-            info=info,
-        )
-
-        formatted_memories = [
-            format_textual_memory_item(item) for item in final_results[: search_req.top_k]
-        ]
->>>>>>> 65a2daf0
 
             return formatted_memories
 
@@ -347,19 +246,10 @@
         self,
         messages: list[ScheduleMessageItem],
     ):
-<<<<<<< HEAD
-=======
-        mem_cube: NaiveMemCube = self.current_mem_cube
-
->>>>>>> 65a2daf0
         for msg in messages:
             content_dict = json.loads(msg.content)
             search_req = content_dict["search_req"]
             user_context = content_dict["user_context"]
-<<<<<<< HEAD
-=======
-
->>>>>>> 65a2daf0
             session_id = search_req.get("session_id")
             if session_id:
                 if session_id not in self.session_counter:
@@ -377,7 +267,6 @@
             else:
                 session_turn = 0
 
-<<<<<<< HEAD
             memories_to_store = content_dict["memories_to_store"]
             if memories_to_store is None:
                 memories: list[TextualMemoryItem] = self.search_memories(
@@ -392,15 +281,6 @@
                     TextualMemoryItem.from_dict(one) for one in memories_to_store["memories"]
                 ]
                 formatted_memories = memories_to_store["formatted_memories"]
-=======
-            memories: list[TextualMemoryItem] = self.search_memories(
-                search_req=APISearchRequest(**content_dict["search_req"]),
-                user_context=UserContext(**content_dict["user_context"]),
-                mem_cube=mem_cube,
-                mode=SearchMode.FAST,
-            )
-            formatted_memories = [format_textual_memory_item(data) for data in memories]
->>>>>>> 65a2daf0
 
             # Sync search data to Redis
             self.api_module.sync_search_data(
