--- conflicted
+++ resolved
@@ -614,11 +614,7 @@
                 ),
                 "context_window_size": int(os.getenv("MOS_SCHEDULER_CONTEXT_WINDOW_SIZE", "5")),
                 "thread_pool_max_workers": int(
-<<<<<<< HEAD
-                    os.getenv("MOS_SCHEDULER_THREAD_POOL_MAX_WORKERS", "100")
-=======
                     os.getenv("MOS_SCHEDULER_THREAD_POOL_MAX_WORKERS", "10000")
->>>>>>> 65a2daf0
                 ),
                 "consume_interval_seconds": float(
                     os.getenv("MOS_SCHEDULER_CONSUME_INTERVAL_SECONDS", "0.01")
@@ -628,7 +624,7 @@
                 ).lower()
                 == "true",
                 "enable_activation_memory": os.getenv(
-                    "MOS_SCHEDULER_ENABLE_ACTIVATION_MEMORY", "true"
+                    "MOS_SCHEDULER_ENABLE_ACTIVATION_MEMORY", "false"
                 ).lower()
                 == "true",
             },
