"""
Server API Router for MemOS (Class-based handlers version).

This router demonstrates the improved architecture using class-based handlers
with dependency injection, providing better modularity and maintainability.

Comparison with function-based approach:
- Cleaner code: No need to pass dependencies in every endpoint
- Better testability: Easy to mock handler dependencies
- Improved extensibility: Add new handlers or modify existing ones easily
- Clear separation of concerns: Router focuses on routing, handlers handle business logic
"""

import os
import random as _random
import socket

from fastapi import APIRouter, Query

from memos.api import handlers
from memos.api.handlers.add_handler import AddHandler
from memos.api.handlers.base_handler import HandlerDependencies
from memos.api.handlers.chat_handler import ChatHandler
from memos.api.handlers.feedback_handler import FeedbackHandler
from memos.api.handlers.search_handler import SearchHandler
from memos.api.product_models import (
    AllStatusResponse,
    APIADDRequest,
    APIChatCompleteRequest,
    APIFeedbackRequest,
    APISearchRequest,
    ChatPlaygroundRequest,
    ChatRequest,
    DeleteMemoryRequest,
    DeleteMemoryResponse,
    GetMemoryPlaygroundRequest,
    GetMemoryRequest,
    GetMemoryResponse,
    MemoryResponse,
    SearchResponse,
    StatusResponse,
    SuggestionRequest,
    SuggestionResponse,
    TaskQueueResponse,
)
from memos.log import get_logger
from memos.mem_scheduler.base_scheduler import BaseScheduler
from memos.mem_scheduler.utils.status_tracker import TaskStatusTracker


logger = get_logger(__name__)

router = APIRouter(prefix="/product", tags=["Server API"])

# Instance ID for identifying this server instance in logs and responses
INSTANCE_ID = f"{socket.gethostname()}:{os.getpid()}:{_random.randint(1000, 9999)}"

# Initialize all server components
components = handlers.init_server()

# Create dependency container
dependencies = HandlerDependencies.from_init_server(components)

# Initialize all handlers with dependency injection
search_handler = SearchHandler(dependencies)
add_handler = AddHandler(dependencies)
chat_handler = ChatHandler(
    dependencies,
    components["chat_llms"],
    search_handler,
    add_handler,
    online_bot=components.get("online_bot"),
)
feedback_handler = FeedbackHandler(dependencies)
# Extract commonly used components for function-based handlers
# (These can be accessed from the components dict without unpacking all of them)
mem_scheduler: BaseScheduler = components["mem_scheduler"]
llm = components["llm"]
naive_mem_cube = components["naive_mem_cube"]
redis_client = components["redis_client"]
status_tracker = TaskStatusTracker(redis_client=redis_client)


# =============================================================================
# Search API Endpoints
# =============================================================================


@router.post("/search", summary="Search memories", response_model=SearchResponse)
def search_memories(search_req: APISearchRequest):
    """
    Search memories for a specific user.

    This endpoint uses the class-based SearchHandler for better code organization.
    """
    search_results = search_handler.handle_search_memories(search_req)
    return search_results


# =============================================================================
# Add API Endpoints
# =============================================================================


@router.post("/add", summary="Add memories", response_model=MemoryResponse)
def add_memories(add_req: APIADDRequest):
    """
    Add memories for a specific user.

    This endpoint uses the class-based AddHandler for better code organization.
    """
    return add_handler.handle_add_memories(add_req)


# =============================================================================
# Scheduler API Endpoints
# =============================================================================


@router.get(  # Changed from post to get
    "/scheduler/allstatus",
    summary="Get detailed scheduler status",
    response_model=AllStatusResponse,
)
def scheduler_allstatus():
    """Get detailed scheduler status including running tasks and queue metrics."""
    return handlers.scheduler_handler.handle_scheduler_allstatus(
        mem_scheduler=mem_scheduler, status_tracker=status_tracker
    )


@router.get(  # Changed from post to get
    "/scheduler/status", summary="Get scheduler running status", response_model=StatusResponse
)
def scheduler_status(
    user_id: str = Query(..., description="User ID"),
    task_id: str | None = Query(None, description="Optional Task ID to query a specific task"),
):
    """Get scheduler running status."""
    return handlers.scheduler_handler.handle_scheduler_status(
        user_id=user_id,
        task_id=task_id,
        status_tracker=status_tracker,
    )


@router.get(  # Changed from post to get
<<<<<<< HEAD
    "/scheduler/task_queu_status",
    summary="Get scheduler running status",
    response_model=StatusResponse,
)
def scheduler_task_queue_status(
    user_id: str = Query(..., description="User ID"),
    task_id: str | None = Query(None, description="Optional Task ID to query a specific task"),
):
    """Get scheduler running status."""
    return handlers.scheduler_handler.handle_scheduler_status(
        user_id=user_id,
        task_id=task_id,
        status_tracker=status_tracker,
=======
    "/scheduler/task_queue_status",
    summary="Get scheduler task queue status",
    response_model=TaskQueueResponse,
)
def scheduler_task_queue_status(
    user_id: str = Query(..., description="User ID whose queue status is requested"),
):
    """Get scheduler task queue backlog/pending status for a user."""
    return handlers.scheduler_handler.handle_task_queue_status(
        user_id=user_id, mem_scheduler=mem_scheduler
>>>>>>> 5679474f
    )


@router.post("/scheduler/wait", summary="Wait until scheduler is idle for a specific user")
def scheduler_wait(
    user_name: str,
    timeout_seconds: float = 120.0,
    poll_interval: float = 0.5,
):
    """Wait until scheduler is idle for a specific user."""
    return handlers.scheduler_handler.handle_scheduler_wait(
        user_name=user_name,
        status_tracker=status_tracker,
        timeout_seconds=timeout_seconds,
        poll_interval=poll_interval,
    )


@router.get("/scheduler/wait/stream", summary="Stream scheduler progress for a user")
def scheduler_wait_stream(
    user_name: str,
    timeout_seconds: float = 120.0,
    poll_interval: float = 0.5,
):
    """Stream scheduler progress via Server-Sent Events (SSE)."""
    return handlers.scheduler_handler.handle_scheduler_wait_stream(
        user_name=user_name,
        status_tracker=status_tracker,
        timeout_seconds=timeout_seconds,
        poll_interval=poll_interval,
        instance_id=INSTANCE_ID,
    )


# =============================================================================
# Chat API Endpoints
# =============================================================================


@router.post("/chat/complete", summary="Chat with MemOS (Complete Response)")
def chat_complete(chat_req: APIChatCompleteRequest):
    """
    Chat with MemOS for a specific user. Returns complete response (non-streaming).

    This endpoint uses the class-based ChatHandler.
    """
    return chat_handler.handle_chat_complete(chat_req)


@router.post("/chat/stream", summary="Chat with MemOS")
def chat_stream(chat_req: ChatRequest):
    """
    Chat with MemOS for a specific user. Returns SSE stream.

    This endpoint uses the class-based ChatHandler which internally
    composes SearchHandler and AddHandler for a clean architecture.
    """
    return chat_handler.handle_chat_stream(chat_req)


@router.post("/chat/stream/playground", summary="Chat with MemOS playground")
def chat_stream_playground(chat_req: ChatPlaygroundRequest):
    """
    Chat with MemOS for a specific user. Returns SSE stream.

    This endpoint uses the class-based ChatHandler which internally
    composes SearchHandler and AddHandler for a clean architecture.
    """
    return chat_handler.handle_chat_stream_playground(chat_req)


# =============================================================================
# Suggestion API Endpoints
# =============================================================================


@router.post(
    "/suggestions",
    summary="Get suggestion queries",
    response_model=SuggestionResponse,
)
def get_suggestion_queries(suggestion_req: SuggestionRequest):
    """Get suggestion queries for a specific user with language preference."""
    return handlers.suggestion_handler.handle_get_suggestion_queries(
        user_id=suggestion_req.mem_cube_id,
        language=suggestion_req.language,
        message=suggestion_req.message,
        llm=llm,
        naive_mem_cube=naive_mem_cube,
    )


# =============================================================================
# Memory Retrieval Delete API Endpoints
# =============================================================================


@router.post("/get_all", summary="Get all memories for user", response_model=MemoryResponse)
def get_all_memories(memory_req: GetMemoryPlaygroundRequest):
    """
    Get all memories or subgraph for a specific user.

    If search_query is provided, returns a subgraph based on the query.
    Otherwise, returns all memories of the specified type.
    """
    if memory_req.search_query:
        return handlers.memory_handler.handle_get_subgraph(
            user_id=memory_req.user_id,
            mem_cube_id=(
                memory_req.mem_cube_ids[0] if memory_req.mem_cube_ids else memory_req.user_id
            ),
            query=memory_req.search_query,
            top_k=20,
            naive_mem_cube=naive_mem_cube,
        )
    else:
        return handlers.memory_handler.handle_get_all_memories(
            user_id=memory_req.user_id,
            mem_cube_id=(
                memory_req.mem_cube_ids[0] if memory_req.mem_cube_ids else memory_req.user_id
            ),
            memory_type=memory_req.memory_type or "text_mem",
            naive_mem_cube=naive_mem_cube,
        )


@router.post("/get_memory", summary="Get memories for user", response_model=GetMemoryResponse)
def get_memories(memory_req: GetMemoryRequest):
    return handlers.memory_handler.handle_get_memories(
        get_mem_req=memory_req,
        naive_mem_cube=naive_mem_cube,
    )


@router.post(
    "/delete_memory", summary="Delete memories for user", response_model=DeleteMemoryResponse
)
def delete_memories(memory_req: DeleteMemoryRequest):
    return handlers.memory_handler.handle_delete_memories(
        delete_mem_req=memory_req, naive_mem_cube=naive_mem_cube
    )


# =============================================================================
# Feedback API Endpoints
# =============================================================================


@router.post("/feedback", summary="Feedback memories", response_model=MemoryResponse)
def feedback_memories(feedback_req: APIFeedbackRequest):
    """
    Feedback memories for a specific user.

    This endpoint uses the class-based FeedbackHandler for better code organization.
    """
    return feedback_handler.handle_feedback_memories(feedback_req)<|MERGE_RESOLUTION|>--- conflicted
+++ resolved
@@ -145,21 +145,6 @@
 
 
 @router.get(  # Changed from post to get
-<<<<<<< HEAD
-    "/scheduler/task_queu_status",
-    summary="Get scheduler running status",
-    response_model=StatusResponse,
-)
-def scheduler_task_queue_status(
-    user_id: str = Query(..., description="User ID"),
-    task_id: str | None = Query(None, description="Optional Task ID to query a specific task"),
-):
-    """Get scheduler running status."""
-    return handlers.scheduler_handler.handle_scheduler_status(
-        user_id=user_id,
-        task_id=task_id,
-        status_tracker=status_tracker,
-=======
     "/scheduler/task_queue_status",
     summary="Get scheduler task queue status",
     response_model=TaskQueueResponse,
@@ -170,7 +155,6 @@
     """Get scheduler task queue backlog/pending status for a user."""
     return handlers.scheduler_handler.handle_task_queue_status(
         user_id=user_id, mem_scheduler=mem_scheduler
->>>>>>> 5679474f
     )
 
 
