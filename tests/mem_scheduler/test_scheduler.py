--- conflicted
+++ resolved
@@ -204,10 +204,6 @@
 
     def test_redis_message_queue(self):
         """Test Redis message queue functionality for sending and receiving messages."""
-<<<<<<< HEAD
-        import asyncio
-=======
->>>>>>> 1de72cfb
         import time
 
         from unittest.mock import MagicMock, patch
@@ -247,11 +243,7 @@
             )
 
             # Submit message to Redis queue
-<<<<<<< HEAD
-            asyncio.run(self.scheduler.submit_messages(redis_message))
-=======
             self.scheduler.submit_messages(redis_message)
->>>>>>> 1de72cfb
 
             # Verify Redis xadd was called
             mock_redis.xadd.assert_called_once()
@@ -535,60 +527,4 @@
             self.assertEqual(task2_dict["messages"], ["message1", "message2"])
 
             # Verify dispatcher method was called
-<<<<<<< HEAD
-            mock_get_running_tasks.assert_called_once_with(filter_func=None)
-
-    def test_message_handler_receives_submitted_message(self):
-        """Test that handlers receive messages after scheduler startup and message submission."""
-        # Create a mock handler that tracks received messages
-        received_messages = []
-
-        def mock_handler(messages: list[ScheduleMessageItem]) -> None:
-            """Mock handler that records received messages."""
-            received_messages.extend(messages)
-
-        # Register the mock handler
-        test_label = "test_handler"
-        handlers = {test_label: mock_handler}
-        self.scheduler.register_handlers(handlers)
-
-        # Verify handler is registered
-        self.assertIn(test_label, self.scheduler.handlers)
-        self.assertEqual(self.scheduler.handlers[test_label], mock_handler)
-
-        # Start the scheduler
-        self.scheduler.start()
-
-        # Create and submit a test message
-        test_message = ScheduleMessageItem(
-            label=test_label,
-            content="Test message content",
-            user_id="test_user",
-            mem_cube_id="test_mem_cube",
-            mem_cube="test_mem_cube_obj",  # Required field - can be string or GeneralMemCube
-            timestamp=datetime.now(),
-        )
-
-        import asyncio
-
-        asyncio.run(self.scheduler.submit_messages(test_message))
-
-        # Wait for message processing to complete
-        import time
-
-        time.sleep(2.0)  # Allow sufficient time for message processing
-
-        # Verify the handler received the message
-        self.assertEqual(
-            len(received_messages), 1, f"Expected 1 message, got {len(received_messages)}"
-        )
-        self.assertEqual(received_messages[0].label, test_label)
-        self.assertEqual(received_messages[0].content, "Test message content")
-        self.assertEqual(received_messages[0].user_id, "test_user")
-        self.assertEqual(received_messages[0].mem_cube_id, "test_mem_cube")
-
-        # Stop the scheduler
-        self.scheduler.stop()
-=======
-            mock_get_running_tasks.assert_called_once_with(filter_func=None)
->>>>>>> 1de72cfb
+            mock_get_running_tasks.assert_called_once_with(filter_func=None)